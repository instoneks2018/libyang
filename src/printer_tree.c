--- conflicted
+++ resolved
@@ -693,25 +693,9 @@
         max_child_len = get_max_name_len((struct lys_module *)module->inc[i].submodule, module->inc[i].submodule->data);
 
         LY_TREE_FOR(module->inc[i].submodule->data, node) {
-<<<<<<< HEAD
-            switch(node->nodetype) {
-            case LYS_RPC:
-                have_rpcs++;
-                break;
-            case LYS_NOTIF:
-                have_notifs++;
-                break;
-            default:
-                tree_print_snode(f, (struct lys_module *)module->inc[i].submodule, level, indent, max_child_len, node,
-                                 LYS_CHOICE | LYS_CONTAINER | LYS_LEAF | LYS_LEAFLIST | LYS_LIST
-                                 | LYS_ANYXML | LYS_USES, 0, submod);
-                break;
-            }
-=======
             tree_print_snode(out, (struct lys_module *)module->inc[i].submodule, level, indent, max_child_len, node,
                              LYS_CHOICE | LYS_CONTAINER | LYS_LEAF | LYS_LEAFLIST | LYS_LIST
                              | LYS_ANYXML | LYS_USES, 0, submod);
->>>>>>> 87f52373
         }
     }
 
@@ -720,7 +704,6 @@
     level++;
 
     LY_TREE_FOR(module->data, node) {
-<<<<<<< HEAD
         switch(node->nodetype) {
         case LYS_RPC:
             have_rpcs++;
@@ -729,57 +712,33 @@
             have_notifs++;
             break;
         default:
-            tree_print_snode(f, module, level, indent, max_child_len, node,
+            tree_print_snode(out, module, level, indent, max_child_len, node,
                              LYS_CHOICE | LYS_CONTAINER | LYS_LEAF | LYS_LEAFLIST | LYS_LIST
                              | LYS_ANYXML | LYS_USES, 0, submod);
             break;
         }
-=======
-        tree_print_snode(out, module, level, indent, max_child_len, node,
-                         LYS_CHOICE | LYS_CONTAINER | LYS_LEAF | LYS_LEAFLIST | LYS_LIST
-                         | LYS_ANYXML | LYS_USES, 0, submod);
->>>>>>> 87f52373
     }
 
     /* rpc */
     if (have_rpcs) {
         ly_print(out, "rpcs:\n");
         for (i = 0; i < module->inc_size; i++) {
-<<<<<<< HEAD
             LY_TREE_FOR(module->inc[i].submodule->data, node) {
                 if (!have_rpcs) {
                     break;
                 }
                 if (node->nodetype == LYS_RPC) {
-                    tree_print_rpc(f, (struct lys_module *)module->inc[i].submodule, level, indent, node, submod);
+                    tree_print_rpc(out, (struct lys_module *)module->inc[i].submodule, level, indent, node, submod);
                     have_rpcs--;
                 }
             }
         }
         LY_TREE_FOR(module->data, node) {
             if (!have_rpcs) {
-=======
-            LY_TREE_FOR(module->inc[i].submodule->rpc, node) {
-                tree_print_rpc(out, (struct lys_module *)module->inc[i].submodule, level, indent, node, submod);
-            }
-        }
-        LY_TREE_FOR(module->rpc, node) {
-            tree_print_rpc(out, module, level, indent, node, submod);
-        }
-    }
-
-    /* notification */
-    if (module->notif) {
-        have_notifs = 1;
-    } else {
-        for (i = 0; i < module->inc_size; i++) {
-            if (module->inc[i].submodule->notif) {
-                have_notifs = 1;
->>>>>>> 87f52373
                 break;
             }
             if (node->nodetype == LYS_RPC) {
-                tree_print_rpc(f, module, level, indent, node, submod);
+                tree_print_rpc(out, module, level, indent, node, submod);
                 have_rpcs--;
             }
         }
@@ -789,13 +748,12 @@
     if (have_notifs) {
         ly_print(out, "notifications:\n");
         for (i = 0; i < module->inc_size; i++) {
-<<<<<<< HEAD
             LY_TREE_FOR(module->inc[i].submodule->data, node) {
                 if (!have_notifs) {
                     break;
                 }
                 if (node->nodetype == LYS_NOTIF) {
-                    tree_print_notif(f, (struct lys_module *)module->inc[i].submodule, level, indent, node, submod);
+                    tree_print_notif(out, (struct lys_module *)module->inc[i].submodule, level, indent, node, submod);
                     have_notifs--;
                 }
             }
@@ -805,17 +763,9 @@
                 break;
             }
             if (node->nodetype == LYS_NOTIF) {
-                tree_print_notif(f, module, level, indent, node, submod);
+                tree_print_notif(out, module, level, indent, node, submod);
                 have_notifs--;
             }
-=======
-            LY_TREE_FOR(module->inc[i].submodule->notif, node) {
-                tree_print_notif(out, (struct lys_module *)module->inc[i].submodule, level, indent, node, submod);
-            }
-        }
-        LY_TREE_FOR(module->notif, node) {
-            tree_print_notif(out, module, level, indent, node, submod);
->>>>>>> 87f52373
         }
     }
 
