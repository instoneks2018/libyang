--- conflicted
+++ resolved
@@ -1249,13 +1249,8 @@
     lydict_remove(ctx, restr->emsg);
 }
 
-<<<<<<< HEAD
-static void
+void
 lys_iffeature_free(struct ly_ctx *ctx, struct lys_iffeature *iffeature, uint8_t iffeature_size)
-=======
-void
-lys_iffeature_free(struct lys_iffeature *iffeature, uint8_t iffeature_size)
->>>>>>> d2a9e82d
 {
     uint8_t i;
 
