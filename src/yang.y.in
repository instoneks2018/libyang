--- conflicted
+++ resolved
@@ -1,3885 +1,3879 @@
-/**
- * @file yang.y
- * @author Pavol Vican
- * @brief YANG parser for libyang (bison grammar)
- *
- * Copyright (c) 2015 CESNET, z.s.p.o.
- *
- * This source code is licensed under BSD 3-Clause License (the "License").
- * You may not use this file except in compliance with the License.
- * You may obtain a copy of the License at
- *
- *     https://opensource.org/licenses/BSD-3-Clause
- */
-
-%define api.pure full
-%locations
-
-%parse-param {void *scanner}
-%parse-param {struct lys_module *module}
-%parse-param {struct lys_submodule *submodule}
-%parse-param {struct unres_schema *unres}
-%parse-param {struct lys_array_size *size_arrays}
-%parse-param {int read_all}
-
-%lex-param {void *scanner}
-
-%{
-#include <stdio.h>
-#include <stdarg.h>
-#include <string.h>
-#include <stdlib.h>
-#include "context.h"
-#include "resolve.h"
-#include "common.h"
-#include "parser_yang.h"
-#include "parser_yang_lex.h"
-#include "parser.h"
-
-/* only syntax rules */
-#define EXTENSION_ARG 0x01
-#define EXTENSION_STA 0x02
-#define EXTENSION_DSC 0x04
-#define EXTENSION_REF 0x08
-#define DISABLE_INHERIT 0
-#define ENABLE_INHERIT 0x01
-
-void yyerror(YYLTYPE *yylloc, void *scanner, ...);
-char *s, *tmp_s;
-char rev[LY_REV_SIZE];
-struct lys_module *trg;
-/* temporary pointer for the check extension nacm */
-struct lys_node *data_node;
-/* pointer on the current parsed element*/
-void *actual;
-int config_inherit;
-int actual_type;
-int64_t cnt_val;
-%}
-
-%union {
-  int32_t i;
-  uint32_t uint;
-  char *str;
-  void *v;
-  struct lys_module *inc;
-  union {
-    uint32_t index;
-    struct lys_node_container *container;
-    struct lys_node_anyxml *anyxml;
-    struct type_choice choice;
-    struct type_node node;
-    struct lys_node_case *cs;
-    struct lys_node_grp *grouping;
-    struct type_uses uses;
-    struct lys_refine *refine;
-    struct lys_node_notif *notif;
-    struct type_deviation *deviation;
-  } nodes;
-}
-
-%token UNION_KEYWORD
-%token ANYXML_KEYWORD
-%token WHITESPACE
-%token ERROR
-%token EOL
-%token STRING
-%token STRINGS
-%token IDENTIFIER
-%token IDENTIFIERPREFIX
-%token REVISION_DATE
-%token TAB
-%token DOUBLEDOT
-%token URI
-%token INTEGER
-%token NON_NEGATIVE_INTEGER
-%token ZERO
-%token DECIMAL
-%token ARGUMENT_KEYWORD
-%token AUGMENT_KEYWORD
-%token BASE_KEYWORD
-%token BELONGS_TO_KEYWORD
-%token BIT_KEYWORD
-%token CASE_KEYWORD
-%token CHOICE_KEYWORD
-%token CONFIG_KEYWORD
-%token CONTACT_KEYWORD
-%token CONTAINER_KEYWORD
-%token DEFAULT_KEYWORD
-%token DESCRIPTION_KEYWORD
-%token ENUM_KEYWORD
-%token ERROR_APP_TAG_KEYWORD
-%token ERROR_MESSAGE_KEYWORD
-%token EXTENSION_KEYWORD
-%token DEVIATION_KEYWORD
-%token DEVIATE_KEYWORD
-%token FEATURE_KEYWORD
-%token FRACTION_DIGITS_KEYWORD
-%token GROUPING_KEYWORD
-%token IDENTITY_KEYWORD
-%token IF_FEATURE_KEYWORD
-%token IMPORT_KEYWORD
-%token INCLUDE_KEYWORD
-%token INPUT_KEYWORD
-%token KEY_KEYWORD
-%token LEAF_KEYWORD
-%token LEAF_LIST_KEYWORD
-%token LENGTH_KEYWORD
-%token LIST_KEYWORD
-%token MANDATORY_KEYWORD
-%token MAX_ELEMENTS_KEYWORD
-%token MIN_ELEMENTS_KEYWORD
-%token MODULE_KEYWORD
-%token MUST_KEYWORD
-%token NAMESPACE_KEYWORD
-%token NOTIFICATION_KEYWORD
-%token ORDERED_BY_KEYWORD
-%token ORGANIZATION_KEYWORD
-%token OUTPUT_KEYWORD
-%token PATH_KEYWORD
-%token PATTERN_KEYWORD
-%token POSITION_KEYWORD
-%token PREFIX_KEYWORD
-%token PRESENCE_KEYWORD
-%token RANGE_KEYWORD
-%token REFERENCE_KEYWORD
-%token REFINE_KEYWORD
-%token REQUIRE_INSTANCE_KEYWORD
-%token REVISION_KEYWORD
-%token REVISION_DATE_KEYWORD
-%token RPC_KEYWORD
-%token STATUS_KEYWORD
-%token SUBMODULE_KEYWORD
-%token TYPE_KEYWORD
-%token TYPEDEF_KEYWORD
-%token UNIQUE_KEYWORD
-%token UNITS_KEYWORD
-%token USES_KEYWORD
-%token VALUE_KEYWORD
-%token WHEN_KEYWORD
-%token YANG_VERSION_KEYWORD
-%token YIN_ELEMENT_KEYWORD
-%token ADD_KEYWORD
-%token CURRENT_KEYWORD
-%token DELETE_KEYWORD
-%token DEPRECATED_KEYWORD
-%token FALSE_KEYWORD
-%token NOT_SUPPORTED_KEYWORD
-%token OBSOLETE_KEYWORD
-%token REPLACE_KEYWORD
-%token SYSTEM_KEYWORD
-%token TRUE_KEYWORD
-%token UNBOUNDED_KEYWORD
-%token USER_KEYWORD
-
-%type <uint> positive_integer_value
-%type <uint> non_negative_integer_value
-%type <uint> max_value_arg_str
-%type <uint> max_elements_stmt
-%type <uint> min_value_arg_str
-%type <uint> min_elements_stmt
-%type <uint> decimal_string_restrictions
-%type <uint> fraction_digits_arg_str
-%type <uint> position_value_arg_str
-%type <uint> extension_opt_stmt
-%type <i> module_header_stmts
-%type <i> submodule_header_stmts
-%type <str> tmp_identifier_arg_str
-%type <str> message_opt_stmt
-%type <str> identity_opt_stmt
-%type <i> status_stmt
-%type <i> status_read_stmt
-%type <i> status_arg_str
-%type <i> config_stmt
-%type <i> config_read_stmt
-%type <i> config_arg_str
-%type <i> mandatory_stmt
-%type <i> mandatory_read_stmt
-%type <i> mandatory_arg_str
-%type <i> ordered_by_stmt
-%type <i> ordered_by_arg_str
-%type <i> integer_value_arg_str
-%type <i> integer_value
-%type <i> feature_opt_stmt
-%type <v> length_arg_str
-%type <v> pattern_arg_str
-%type <v> range_arg_str
-%type <v> enum_arg_str
-%type <v> bit_arg_str
-%type <v> union_spec
-%type <v> typedef_arg_str
-%type <nodes> container_opt_stmt
-%type <nodes> anyxml_opt_stmt
-%type <nodes> choice_opt_stmt
-%type <nodes> case_opt_stmt
-%type <nodes> grouping_opt_stmt
-%type <nodes> leaf_opt_stmt
-%type <nodes> leaf_list_opt_stmt
-%type <nodes> list_opt_stmt
-%type <nodes> type_opt_stmt
-%type <nodes> uses_opt_stmt
-%type <nodes> refine_body_opt_stmts
-%type <nodes> augment_opt_stmt
-%type <nodes> rpc_opt_stmt
-%type <nodes> input_output_opt_stmt
-%type <nodes> notification_opt_stmt
-%type <nodes> deviation_opt_stmt
-%type <nodes> deviate_add_opt_stmt
-%type <nodes> deviate_delete_opt_stmt
-%type <nodes> deviate_replace_opt_stmt
-%type <inc> include_stmt
-%type <inc> import_stmt
-
-%destructor { free($$); } tmp_identifier_arg_str
-%destructor { if (read_all && $$.choice.s) { free($$.choice.s); } } choice_opt_stmt
-%destructor { if (read_all) {
-                free($$.deviation);
-              }
-            } deviation_opt_stmt
-
-%%
-
-/* to simplify code, store the module/submodule being processed as trg */
-
-start: module_stmt
- |  submodule_stmt { if (read_all && lyp_propagate_submodule(module, submodule)) {
-                       YYERROR;
-                     }
-                   }
-
-
-string_1: STRING  { if (read_all) {
-                      if (yyget_text(scanner)[0] == '"') {
-                        s = yang_read_string(yyget_text(scanner) + 1, yyget_leng(scanner) - 2, yylloc.first_column);
-                        if (!s) {
-                          YYERROR;
-                        }
-                      } else {
-                        s = calloc(1, yyget_leng(scanner) - 1);
-                        if (!s) {
-                          LOGMEM;
-                          YYERROR;
-                        }
-                        memcpy(s, yyget_text(scanner) + 1, yyget_leng(scanner) - 2);
-                      }
-                    }
-                  }
-optsep string_2
-
-
-string_2: @EMPTYDIR@
-  |  string_2 '+' optsep
-     STRING { if (read_all){
-<<<<<<< HEAD
-                char *temp;
-                if (yyget_text(scanner)[0] == '"') {
-                  temp = yang_read_string(yyget_text(scanner) + 1, yyget_leng(scanner) - 2, yylloc.first_column);
-                  if (!temp) {
-                    YYERROR;
-                  }
-                  s = ly_realloc(s, strlen(temp) + strlen(s) + 1);
-                  if (s) {
-                    strcat(s, temp);
-                    free(temp);
-                  } else {
-                    free(temp);
-                    LOGMEM;
-                    YYERROR;
-                  }
-=======
-                s = ly_realloc(s, yyget_leng(scanner) + strlen(s) + 1);
-                if (s) {
-                  strcat(s, yyget_text(scanner));
->>>>>>> 27faeaf1
-                } else {
-                  int length = yyget_leng(scanner) - 2 + strlen(s) + 1;
-                  s = ly_realloc(s, length);
-                  if (s) {
-                    memcpy(s + strlen(s), yyget_text(scanner) + 1, yyget_leng(scanner) - 2);
-                    s[length - 1] = '\0';
-                  } else {
-                    LOGMEM;
-                    YYERROR;
-                  }
-                }
-              }
-            }
-     optsep;
-
-module_stmt: optsep MODULE_KEYWORD sep identifier_arg_str { if (read_all) {
-                                                              if (submodule) {
-                                                                LOGVAL(LYE_INSTMT, LY_VLOG_NONE, NULL, "module");
-                                                                YYERROR;
-                                                              }
-                                                              trg = module;
-                                                              yang_read_common(trg,s,MODULE_KEYWORD);
-                                                              s = NULL;
-                                                              config_inherit = ENABLE_INHERIT;
-                                                            }
-                                                          }
-             '{' stmtsep
-                 module_header_stmts { if (read_all && !module->ns) { LOGVAL(LYE_MISSCHILDSTMT, LY_VLOG_NONE, NULL, "namespace", "module"); YYERROR; }
-                                       if (read_all && !module->prefix) { LOGVAL(LYE_MISSCHILDSTMT, LY_VLOG_NONE, NULL, "prefix", "module"); YYERROR; }
-                                     }
-                 linkage_stmts
-                 meta_stmts
-                 revision_stmts
-                 body_stmts
-             '}' optsep
-
-module_header_stmts: @EMPTYDIR@  { $$ = 0; }
-  |  module_header_stmts yang_version_stmt { if ($1) { LOGVAL(LYE_TOOMANY, LY_VLOG_NONE, NULL, "yang version", "module"); YYERROR; } $$ = 1; }
-  |  module_header_stmts namespace_stmt { if (read_all && yang_read_common(module, s, NAMESPACE_KEYWORD)) {YYERROR;} s=NULL; }
-  |  module_header_stmts prefix_stmt { if (read_all && yang_read_prefix(module, NULL, s, MODULE_KEYWORD)) {YYERROR;} s=NULL; }
-  ;
-
-submodule_stmt: optsep SUBMODULE_KEYWORD sep identifier_arg_str { if (read_all) {
-                                                                    if (!submodule) {
-                                                                      LOGVAL(LYE_INSTMT, LY_VLOG_NONE, NULL, "submodule");
-                                                                      YYERROR;
-                                                                    }
-                                                                    trg = (struct lys_module *)submodule;
-                                                                    yang_read_common(trg,s,MODULE_KEYWORD);
-                                                                    s = NULL;
-                                                                    config_inherit = ENABLE_INHERIT;
-                                                                  }
-                                                                }
-                '{' stmtsep
-                    submodule_header_stmts  { if (read_all && !submodule->prefix) {
-                                                LOGVAL(LYE_MISSCHILDSTMT, LY_VLOG_NONE, NULL, "belongs-to", "submodule");
-                                                YYERROR;
-                                              }
-                                            }
-                    linkage_stmts
-                    meta_stmts
-                    revision_stmts
-                    body_stmts
-                '}' optsep
-
-submodule_header_stmts: @EMPTYDIR@ { $$ = 0; }
-  |  submodule_header_stmts yang_version_stmt { if ($1) {
-                                                  LOGVAL(LYE_TOOMANY, LY_VLOG_NONE, NULL, "yang version", "submodule");
-                                                  YYERROR;
-                                                }
-                                                $$ = 1;
-                                              }
-  |  submodule_header_stmts { if (read_all) {
-                                if (submodule->prefix) {
-                                  LOGVAL(LYE_TOOMANY, LY_VLOG_NONE, NULL, "belongs-to", "submodule");
-                                  YYERROR;
-                                }
-                              }
-                            }
-     belongs_to_stmt
-
-yang_version_stmt: YANG_VERSION_KEYWORD sep yang_version_arg_str stmtend;
-
-yang_version_arg_str: NON_NEGATIVE_INTEGER { if (strlen(yyget_text(scanner))!=1 || yyget_text(scanner)[0]!='1') {
-                                               YYERROR;
-                                             }
-                                           } optsep
-  | string_1 { if (read_all) {
-                 if (strlen(s)!=1 || s[0]!='1') {
-                   free(s);
-                   YYERROR;
-                 }
-               }
-             }
-
-namespace_stmt: NAMESPACE_KEYWORD sep string stmtend;
-
-linkage_stmts: @EMPTYDIR@ { if (read_all) {
-                          if (size_arrays->imp) {
-                            trg->imp = calloc(size_arrays->imp, sizeof *trg->imp);
-                            if (!trg->imp) {
-                              LOGMEM;
-                              YYERROR;
-                            }
-                          }
-                          if (size_arrays->inc) {
-                            trg->inc = calloc(size_arrays->inc, sizeof *trg->inc);
-                            if (!trg->inc) {
-                              LOGMEM;
-                              YYERROR;
-                            }
-                            trg->inc_size = size_arrays->inc;
-                            size_arrays->inc = 0;
-                            /* trg->inc_size can be updated by the included submodules,
-                             * so we will use size_arrays->inc here, trg->inc_size stores the
-                             * target size of the array
-                             */
-                          }
-                        }
-                      }
- |  linkage_stmts import_stmt
- |  linkage_stmts include_stmt
- ;
-
-import_stmt: IMPORT_KEYWORD sep tmp_identifier_arg_str {
-                 if (!read_all) {
-                   size_arrays->imp++;
-                 } else {
-                   actual = &trg->imp[trg->imp_size];
-                 }
-             }
-             '{' stmtsep
-                 prefix_stmt { if (read_all) {
-                                 if (yang_read_prefix(trg, actual, s, IMPORT_KEYWORD)) {YYERROR;}
-                                 s=NULL;
-                                 actual_type=IMPORT_KEYWORD;
-                               }
-                             }
-                 revision_date_opt
-             '}' stmtsep { if (read_all) {
-                             $$ = trg;
-                             if (yang_fill_import(trg, actual, $3)) {
-                               YYERROR;
-                             }
-                             trg = $$;
-                             config_inherit = ENABLE_INHERIT;
-                           }
-                         }
-
-tmp_identifier_arg_str: identifier_arg_str { $$ = s; s = NULL; }
-
-include_stmt: INCLUDE_KEYWORD sep identifier_arg_str { if (read_all) {
-                                                             memset(rev, 0, LY_REV_SIZE);
-                                                             actual_type = INCLUDE_KEYWORD;
-                                                           }
-                                                           else {
-                                                             size_arrays->inc++;
-                                                           }
-                                                         }
-              include_end stmtsep { if (read_all) {
-                                      $$ = trg;
-                                      if (yang_fill_include(module, submodule, s, rev, size_arrays->inc, unres)) {
-                                        YYERROR;
-                                      }
-                                      size_arrays->inc++;
-                                      s = NULL;
-                                      trg = $$;
-                                      config_inherit = ENABLE_INHERIT;
-                                    }
-                                  }
-
-include_end: ';'
-  | '{' stmtsep
-     revision_date_opt
-    '}'
-
-revision_date_opt: @EMPTYDIR@
-  | revision_date_stmt;
-
-revision_date_stmt: REVISION_DATE_KEYWORD sep revision_date optsep stmtend;
-
-revision_date: REVISION_DATE { if (read_all) {
-                                 if (actual_type==IMPORT_KEYWORD) {
-                                     memcpy(((struct lys_import *)actual)->rev, yyget_text(scanner), LY_REV_SIZE-1);
-                                 } else {                              // INCLUDE KEYWORD
-                                     memcpy(rev, yyget_text(scanner), LY_REV_SIZE - 1);
-                                 }
-                               }
-                             }
-
-belongs_to_stmt: BELONGS_TO_KEYWORD sep identifier_arg_str { if (read_all) {
-                                                               if (!ly_strequal(s, submodule->belongsto->name, 0)) {
-                                                                 LOGVAL(LYE_INARG, LY_VLOG_NONE, NULL, s, "belongs-to");
-                                                                 free(s);
-                                                                 YYERROR;
-                                                               }
-                                                               free(s);
-                                                               s = NULL;
-                                                             }
-                                                           }
-                 '{' stmtsep
-                     prefix_stmt { if (read_all) {
-                                     if (yang_read_prefix(trg, NULL, s, MODULE_KEYWORD)) {
-                                       YYERROR;
-                                     }
-                                     s = NULL;
-                                   }
-                                 }
-                 '}' stmtsep
-
-prefix_stmt: PREFIX_KEYWORD sep prefix_arg_str stmtend;
-
-meta_stmts: @EMPTYDIR@
-  |  meta_stmts organization_stmt { if (read_all && yang_read_common(trg, s, ORGANIZATION_KEYWORD)) {YYERROR;} s=NULL; }
-  |  meta_stmts contact_stmt { if (read_all && yang_read_common(trg, s, CONTACT_KEYWORD)) {YYERROR;} s=NULL; }
-  |  meta_stmts description_stmt { if (read_all && yang_read_description(trg, NULL, s, NULL)) {
-                                     YYERROR;
-                                   }
-                                   s = NULL;
-                                 }
-  |  meta_stmts reference_stmt { if (read_all && yang_read_reference(trg, NULL, s, NULL)) {
-                                   YYERROR;
-                                 }
-                                 s=NULL;
-                               }
-
-organization_stmt: ORGANIZATION_KEYWORD sep string stmtend;
-
-contact_stmt: CONTACT_KEYWORD sep string stmtend;
-
-description_stmt: DESCRIPTION_KEYWORD sep string stmtend;
-
-reference_stmt: REFERENCE_KEYWORD sep string stmtend;
-
-revision_stmts: @EMPTYDIR@ { if (read_all && size_arrays->rev) {
-                           trg->rev = calloc(size_arrays->rev, sizeof *trg->rev);
-                           if (!trg->rev) {
-                             LOGMEM;
-                             YYERROR;
-                           }
-                         }
-                       }
-  | revision_stmts revision_stmt stmtsep;
-
-
-revision_stmt: REVISION_KEYWORD sep date_arg_str { if (read_all) {
-                                                     if(!(actual=yang_read_revision(trg,s))) {YYERROR;}
-                                                     s=NULL;
-                                                   } else {
-                                                     size_arrays->rev++;
-                                                   }
-                                                 }
-               revision_end;
-
-revision_end: ';'
-  | '{' stmtsep { actual_type = REVISION_KEYWORD; }
-        revision_opt_stmt
-     '}'
-  ;
-
-revision_opt_stmt: @EMPTYDIR@
-  |  revision_opt_stmt description_stmt { if (read_all && yang_read_description(trg, actual, s, "revision")) {
-                                            YYERROR;
-                                          }
-                                          s = NULL;
-                                        }
-  |  revision_opt_stmt reference_stmt { if (read_all && yang_read_reference(trg, actual, s, "revision")) {
-                                          YYERROR;
-                                        }
-                                        s = NULL;
-                                      }
-  ;
-
-date_arg_str: REVISION_DATE { if (read_all) {
-                                s = strdup(yyget_text(scanner));
-                                if (!s) {
-                                  LOGMEM;
-                                  YYERROR;
-                                }
-                              }
-                            }
-              optsep
-  | string_1 { if (read_all && lyp_check_date(s)) {
-                   free(s);
-                   YYERROR;
-               }
-             }
-
-body_stmts: @EMPTYDIR@ { if (read_all) {
-                       if (size_arrays->features) {
-                         trg->features = calloc(size_arrays->features,sizeof *trg->features);
-                         if (!trg->features) {
-                           LOGMEM;
-                           YYERROR;
-                         }
-                       }
-                       if (size_arrays->ident) {
-                         trg->ident = calloc(size_arrays->ident,sizeof *trg->ident);
-                         if (!trg->ident) {
-                           LOGMEM;
-                           YYERROR;
-                         }
-                       }
-                       if (size_arrays->augment) {
-                         trg->augment = calloc(size_arrays->augment,sizeof *trg->augment);
-                         if (!trg->augment) {
-                           LOGMEM;
-                           YYERROR;
-                         }
-                       }
-                       if (size_arrays->tpdf) {
-                         trg->tpdf = calloc(size_arrays->tpdf, sizeof *trg->tpdf);
-                         if (!trg->tpdf) {
-                           LOGMEM;
-                           YYERROR;
-                         }
-                       }
-                       if (size_arrays->deviation) {
-                         trg->deviation = calloc(size_arrays->deviation, sizeof *trg->deviation);
-                         if (!trg->deviation) {
-                           LOGMEM;
-                           YYERROR;
-                         }
-                         /* module with deviation - must be implemented (description of /ietf-yang-library:modules-state/module/deviation) */
-                         module->implemented = 1;
-                       }
-                       actual = NULL;
-                     }
-                   }
-  | body_stmts body_stmt stmtsep { actual = NULL; }
-
-
-body_stmt: extension_stmt
-  | feature_stmt
-  | identity_stmt
-  | typedef_stmt { if (!read_all) { size_arrays->tpdf++; } }
-  | grouping_stmt
-  | data_def_stmt
-  | augment_stmt { if (!read_all) {
-                     size_arrays->augment++;
-                   } else {
-                     config_inherit = ENABLE_INHERIT;
-                   }
-                 }
-  | rpc_stmt
-  | notification_stmt
-  | deviation_stmt { if (!read_all) { size_arrays->deviation++; } }
-
-extension_stmt: EXTENSION_KEYWORD sep identifier_arg_str { if (read_all) {
-                                                             /* we have the following supported (hardcoded) extensions: */
-                                                             /* ietf-netconf's get-filter-element-attributes */
-                                                             if (!strcmp(module->ns, LY_NSNC) && !strcmp(s, "get-filter-element-attributes")) {
-                                                               LOGDBG("NETCONF filter extension found");
-                                                              /* NACM's default-deny-write and default-deny-all */
-                                                             } else if (!strcmp(module->ns, LY_NSNACM) &&
-                                                                        (!strcmp(s, "default-deny-write") || !strcmp(s, "default-deny-all"))) {
-                                                               LOGDBG("NACM extension found");
-                                                               /* other extensions are not supported, so inform about such an extension */
-                                                             } else {
-                                                               LOGWRN("Not supported \"%s\" extension statement found, ignoring.", s);
-                                                             }
-                                                             free(s);
-                                                             s = NULL;
-                                                           }
-                                                         }
-                extension_end
-
-extension_end: ';'
-  | '{' stmtsep
-        extension_opt_stmt
-    '}'
-
-extension_opt_stmt: @EMPTYDIR@ { $$ = 0; }
-  |  extension_opt_stmt argument_stmt { if ($1 & EXTENSION_ARG) {
-                                          LOGVAL(LYE_TOOMANY, LY_VLOG_NONE, NULL, "argument", "extension");
-                                          YYERROR;
-                                        }
-                                        $1 |= EXTENSION_ARG;
-                                        $$ = $1;
-                                      }
-  |  extension_opt_stmt status_stmt { if ($1 & EXTENSION_STA) {
-                                        LOGVAL(LYE_TOOMANY, LY_VLOG_NONE, NULL, "status", "extension");
-                                        YYERROR;
-                                      }
-                                      $1 |= EXTENSION_STA;
-                                      $$ = $1;
-                                    }
-  |  extension_opt_stmt description_stmt { if (read_all) {
-                                             free(s);
-                                             s= NULL;
-                                           }
-                                           if ($1 & EXTENSION_DSC) {
-                                             LOGVAL(LYE_TOOMANY, LY_VLOG_NONE, NULL, "description", "extension");
-                                             YYERROR;
-                                           }
-                                           $1 |= EXTENSION_DSC;
-                                           $$ = $1;
-                                         }
-  |  extension_opt_stmt reference_stmt { if (read_all) {
-                                           free(s);
-                                           s = NULL;
-                                         }
-                                         if ($1 & EXTENSION_REF) {
-                                           LOGVAL(LYE_TOOMANY, LY_VLOG_NONE, NULL, "reference", "extension");
-                                           YYERROR;
-                                         }
-                                         $1 |= EXTENSION_REF;
-                                         $$ = $1;
-                                       }
-
-argument_stmt: ARGUMENT_KEYWORD sep identifier_arg_str { free(s); s = NULL; } argument_end stmtsep;
-
-argument_end: ';'
-  | '{' stmtsep
-        yin_element_stmt
-    '}'
-
-yin_element_stmt: YIN_ELEMENT_KEYWORD sep yin_element_arg_str stmtend;
-
-yin_element_arg_str: TRUE_KEYWORD optsep
-  | FALSE_KEYWORD optsep
-  | string_1 { if (read_all) {
-                 if (strcmp(s, "true") && strcmp(s, "false")) {
-                    LOGVAL(LYE_INSTMT, LY_VLOG_NONE, NULL, s);
-                    free(s);
-                    YYERROR;
-                 }
-                 free(s);
-                 s = NULL;
-               }
-             }
-
-status_stmt:  STATUS_KEYWORD sep status_arg_str stmtend { $$ = $3; }
-
-status_read_stmt:  STATUS_KEYWORD sep { read_all = (read_all) ? LY_READ_ONLY_SIZE : LY_READ_ALL; }
-                   status_arg_str { read_all = (read_all) ? LY_READ_ONLY_SIZE : LY_READ_ALL; }
-                   stmtend { $$ = $4; }
-
-status_arg_str: CURRENT_KEYWORD optsep { $$ = LYS_STATUS_CURR; }
-  | OBSOLETE_KEYWORD optsep { $$ = LYS_STATUS_OBSLT; }
-  | DEPRECATED_KEYWORD optsep { $$ = LYS_STATUS_DEPRC; }
-  | string_1 { if (read_all) {
-                 if (!strcmp(s, "current")) {
-                   $$ = LYS_STATUS_CURR;
-                 } else if (!strcmp(s, "obsolete")) {
-                   $$ = LYS_STATUS_OBSLT;
-                 } else if (!strcmp(s, "deprecated")) {
-                   $$ = LYS_STATUS_DEPRC;
-                 } else {
-                   LOGVAL(LYE_INSTMT, LY_VLOG_NONE, NULL, s);
-                   free(s);
-                   YYERROR;
-                 }
-                 free(s);
-                 s = NULL;
-               }
-             }
-
-feature_stmt: FEATURE_KEYWORD sep identifier_arg_str { if (read_all) {
-                                                         if (!(actual = yang_read_feature(trg, s))) {YYERROR;}
-                                                         s=NULL;
-                                                       } else {
-                                                         size_arrays->features++;
-                                                       }
-                                                     }
-              feature_end
-
-feature_end: ';'
-  | '{' stmtsep
-        feature_opt_stmt
-    '}'
-  ;
-
-feature_opt_stmt: @EMPTYDIR@ { if (read_all) {
-                             if (size_arrays->node[size_arrays->next].if_features) {
-                               ((struct lys_feature*)actual)->features = calloc(size_arrays->node[size_arrays->next].if_features,
-                                                                                sizeof *((struct lys_feature*)actual)->features);
-                               if (!((struct lys_feature*)actual)->features) {
-                                 LOGMEM;
-                                 YYERROR;
-                               }
-                             }
-                             store_flags((struct lys_node *)actual, size_arrays->node[size_arrays->next].flags, 0);
-                             size_arrays->next++;
-                           } else {
-                             $$ = size_arrays->size;
-                             if (yang_add_elem(&size_arrays->node, &size_arrays->size)) {
-                               LOGMEM;
-                               YYERROR;
-                             }
-                           }
-                         }
-  |  feature_opt_stmt if_feature_stmt { if (read_all) {
-                                          if (yang_read_if_feature(trg, actual, s, unres, FEATURE_KEYWORD)) {YYERROR;}
-                                          s=NULL;
-                                        } else {
-                                          size_arrays->node[$1].if_features++;
-                                        }
-                                      }
-  |  feature_opt_stmt status_read_stmt { if (!read_all) {
-                                           if (yang_check_flags(&size_arrays->node[$1].flags, LYS_STATUS_MASK, "status", "feature", $2)) {
-                                             YYERROR;
-                                           }
-                                         }
-                                       }
-  |  feature_opt_stmt description_stmt { if (read_all && yang_read_description(trg, actual, s, "feature")) {
-                                           YYERROR;
-                                         }
-                                         s = NULL;
-                                       }
-  |  feature_opt_stmt reference_stmt { if (read_all && yang_read_reference(trg, actual, s, "feature")) {
-                                         YYERROR;
-                                       }
-                                       s = NULL;
-                                     }
-
-if_feature_stmt: IF_FEATURE_KEYWORD sep identifier_ref_arg_str stmtend;
-
-identity_stmt: IDENTITY_KEYWORD sep identifier_arg_str { if (read_all) {
-                                                           if (!(actual = yang_read_identity(trg,s))) {YYERROR;}
-                                                           s = NULL;
-                                                         } else {
-                                                           size_arrays->ident++;
-                                                         }
-                                                       }
-               identity_end;
-
-identity_end: ';'
-  |  '{' stmtsep
-         identity_opt_stmt { if (read_all && yang_read_base(module, actual, $3, unres)) {
-                               YYERROR;
-                             }
-                           }
-      '}'
-  ;
-
-identity_opt_stmt: @EMPTYDIR@ { $$ = NULL; }
-  |  identity_opt_stmt base_stmt { if (read_all) {
-                                     if ($1) {
-                                       LOGVAL(LYE_TOOMANY, LY_VLOG_NONE, NULL, "base", "identity");
-                                       free(s);
-                                       free($1);
-                                       YYERROR;
-                                     }
-                                     $$ = s;
-                                     s = NULL;
-                                   }
-                                 }
-  |  identity_opt_stmt status_stmt { if (read_all) {
-                                       if (yang_check_flags(&((struct lys_ident *)actual)->flags, LYS_STATUS_MASK, "status", "identity", $2)) {
-                                         YYERROR;
-                                       }
-                                     }
-                                   }
-  |  identity_opt_stmt description_stmt { if (read_all && yang_read_description(trg, actual, s, "identity")) {
-                                            free($1);
-                                            YYERROR;
-                                          }
-                                          s = NULL;
-                                        }
-  |  identity_opt_stmt reference_stmt { if (read_all && yang_read_reference(trg, actual, s, "identity")) {
-                                          free($1);
-                                          YYERROR;
-                                        }
-                                        s = NULL;
-                                      }
-
-base_stmt: BASE_KEYWORD sep identifier_ref_arg_str stmtend;
-
-typedef_stmt: TYPEDEF_KEYWORD sep typedef_arg_str
-              '{' stmtsep
-                  type_opt_stmt { if (read_all) {
-                                    if (!($6.node.flag & LYS_TYPE_DEF)) {
-                                      LOGVAL(LYE_MISSCHILDSTMT, LY_VLOG_NONE, NULL, "type", "typedef");
-                                      YYERROR;
-                                    }
-                                    if (unres_schema_add_node(trg, unres, &$6.node.ptr_tpdf->type, UNRES_TYPE_DER,(struct lys_node *) $3)) {
-                                      YYERROR;
-                                    }
-                                    actual = $3;
-
-                                    /* check default value */
-                                    if ($6.node.ptr_tpdf->dflt) {
-                                      if (unres_schema_add_str(trg, unres, &$6.node.ptr_tpdf->type, UNRES_TYPE_DFLT, $6.node.ptr_tpdf->dflt) == -1) {
-                                        YYERROR;
-                                      }
-                                    }
-                                  }
-                                }
-               '}' ;
-
-typedef_arg_str: identifier_arg_str { if (read_all) {
-                                        $$ = actual;
-                                        if (!(actual = yang_read_typedef(trg, actual, s))) {
-                                          YYERROR;
-                                        }
-                                        s = NULL;
-                                        actual_type = TYPEDEF_KEYWORD;
-                                      }
-                                    }
-
-type_stmt: TYPE_KEYWORD sep identifier_ref_arg_str { if (read_all && !(actual = yang_read_type(trg, actual, s, actual_type))) {
-                                                       YYERROR;
-                                                     }
-                                                     s = NULL;
-                                                   }
-           type_end;
-
-type_opt_stmt: @EMPTYDIR@ { $$.node.ptr_tpdf = actual;
-                        $$.node.flag = 0;
-                      }
-  |  type_opt_stmt { if (read_all && ($1.node.flag & LYS_TYPE_DEF)) {
-                       LOGVAL(LYE_TOOMANY, LY_VLOG_NONE, $1.node.ptr_tpdf, "type", "typedef");
-                       YYERROR;
-                     }
-                   }
-     type_stmt stmtsep { if (read_all) {
-                   actual = $1.node.ptr_tpdf;
-                   actual_type = TYPEDEF_KEYWORD;
-                   $1.node.flag |= LYS_TYPE_DEF;
-                   $$ = $1;
-                 }
-               }
-  |  type_opt_stmt units_stmt { if (read_all && yang_read_units(trg, $1.node.ptr_tpdf, s, TYPEDEF_KEYWORD)) {YYERROR;} s = NULL; }
-  |  type_opt_stmt default_stmt { if (read_all && yang_read_default(trg, $1.node.ptr_tpdf, s, TYPEDEF_KEYWORD)) {
-                                    YYERROR;
-                                  }
-                                  s = NULL;
-                                  $$ = $1;
-                                }
-  |  type_opt_stmt status_stmt { if (read_all) {
-                                   if (yang_check_flags(&$1.node.ptr_tpdf->flags, LYS_STATUS_MASK, "status", "typedef", $2)) {
-                                     YYERROR;
-                                   }
-                                 }
-                               }
-  |  type_opt_stmt description_stmt { if (read_all && yang_read_description(trg, $1.node.ptr_tpdf, s, "typedef")) {
-                                        YYERROR;
-                                      }
-                                      s = NULL;
-                                    }
-  |  type_opt_stmt reference_stmt { if (read_all && yang_read_reference(trg, $1.node.ptr_tpdf, s, "typedef")) {
-                                      YYERROR;
-                                    }
-                                    s = NULL;
-                                  }
-
-type_end: ';'
-  |  '{' stmtsep
-         type_body_stmts
-      '}'
-  ;
-
-
-type_body_stmts: decimal_string_restrictions
-  | enum_specification
-  | path_stmt  { /*leafref_specification */
-                 if (read_all) {
-                   ((struct yang_type *)actual)->base = LY_TYPE_LEAFREF;
-                   ((struct yang_type *)actual)->type->info.lref.path = lydict_insert_zc(trg->ctx, s);
-                   s = NULL;
-                 }
-               }
-  | base_stmt  { /*identityref_specification */
-                 if (read_all) {
-                   ((struct yang_type *)actual)->flags |= LYS_TYPE_BASE;
-                   ((struct yang_type *)actual)->base = LY_TYPE_LEAFREF;
-                   ((struct yang_type *)actual)->type->info.lref.path = lydict_insert_zc(trg->ctx, s);
-                   s = NULL;
-                 }
-               }
-  | require_instance_stmt  { /*instance_identifier_specification */
-                             if (read_all) {
-                               ((struct yang_type *)actual)->base = LY_TYPE_INST;
-                             }
-                           }
-  | bits_specification
-  ;
-
-
-decimal_string_restrictions: @EMPTYDIR@  { if (read_all) {
-                                         if (size_arrays->node[size_arrays->next].uni && size_arrays->node[size_arrays->next].pattern) {
-                                           LOGVAL(LYE_SPEC, LY_VLOG_NONE, NULL, "Invalid restriction in type \"%s\".", ((struct yang_type *)actual)->type->parent->name);
-                                           YYERROR;
-                                         }
-                                         if (size_arrays->node[size_arrays->next].pattern) {
-                                           ((struct yang_type *)actual)->type->info.str.patterns = calloc(size_arrays->node[size_arrays->next].pattern, sizeof(struct lys_restr));
-                                           if (!((struct yang_type *)actual)->type->info.str.patterns) {
-                                             LOGMEM;
-                                             YYERROR;
-                                           }
-                                           ((struct yang_type *)actual)->base = LY_TYPE_STRING;
-                                         }
-                                         if (size_arrays->node[size_arrays->next].uni) {
-                                           ((struct yang_type *)actual)->type->info.uni.types = calloc(size_arrays->node[size_arrays->next].uni, sizeof(struct lys_type));
-                                           if (!((struct yang_type *)actual)->type->info.uni.types) {
-                                             LOGMEM;
-                                             YYERROR;
-                                           }
-                                           ((struct yang_type *)actual)->base = LY_TYPE_UNION;
-                                         }
-                                         size_arrays->next++;
-                                       } else {
-                                         if (yang_add_elem(&size_arrays->node, &size_arrays->size)) {
-                                           LOGMEM;
-                                           YYERROR;
-                                         }
-                                         $$ = size_arrays->size-1;
-                                       }
-                                     }
-  |  decimal_string_restrictions length_stmt
-  |  decimal_string_restrictions pattern_stmt { if (!read_all) {
-                                                  size_arrays->node[$1].pattern++; /* count of pattern*/
-                                                }
-                                              }
-  |  decimal_string_restrictions fraction_digits_stmt
-  |  decimal_string_restrictions range_stmt stmtsep
-  |  decimal_string_restrictions union_spec type_stmt stmtsep { if (read_all) {
-                                                                  actual = $2;
-                                                                } else {
-                                                                  size_arrays->node[$1].uni++; /* count of union*/
-                                                                }
-                                                              }
-  ;
-
-  union_spec: @EMPTYDIR@ { if (read_all) {
-                         struct yang_type *typ;
-                         struct lys_type *type;
-
-                         typ = (struct yang_type *)actual;
-                         $$ = actual;
-                         type = &typ->type->info.uni.types[typ->type->info.uni.count++];
-                         type->parent = typ->type->parent;
-                         actual = type;
-                         actual_type = UNION_KEYWORD;
-                       }
-                     }
-
-fraction_digits_stmt: FRACTION_DIGITS_KEYWORD sep fraction_digits_arg_str
-                      stmtend { if (read_all && yang_read_fraction(actual, $3)) {
-                                  YYERROR;
-                                }
-                              }
-
-fraction_digits_arg_str: positive_integer_value optsep { $$ = $1; }
-  | string_1 { if (read_all) {
-                 char *endptr = NULL;
-                 unsigned long val;
-
-                 val = strtoul(s, &endptr, 10);
-                 if (*endptr || s[0] == '-' || val == 0 || val > UINT32_MAX) {
-                   LOGVAL(LYE_INARG, LY_VLOG_NONE, NULL, s, "fraction-digits");
-                   free(s);
-                   s = NULL;
-                   YYERROR;
-                 }
-                 $$ = (uint32_t) val;
-                 free(s);
-                 s =NULL;
-               }
-             }
-  ;
-
-length_stmt: LENGTH_KEYWORD sep length_arg_str length_end stmtsep { actual = $3;
-                                                                    actual_type = TYPE_KEYWORD;
-                                                                  }
-
-length_arg_str: string { if (read_all) {
-                           $$ = actual;
-                           if (!(actual = yang_read_length(trg, actual, s))) {
-                             YYERROR;
-                           }
-                           actual_type = LENGTH_KEYWORD;
-                           s = NULL;
-                         }
-                       }
-
-length_end: ';'
-  |  '{' stmtsep
-         message_opt_stmt
-      '}'
-  ;
-
-message_opt_stmt: @EMPTYDIR@ { switch (actual_type) {
-                           case MUST_KEYWORD:
-                             $$ = "must";
-                             break;
-                           case LENGTH_KEYWORD:
-                             $$ = "length";
-                             break;
-                           case PATTERN_KEYWORD:
-                             $$ = "pattern";
-                             break;
-                           case RANGE_KEYWORD:
-                             $$ = "range";
-                             break;
-                           }
-                         }
-  |  message_opt_stmt error_message_stmt { if (read_all && yang_read_message(trg, actual, s, $1, ERROR_MESSAGE_KEYWORD)) {
-                                             YYERROR;
-                                           }
-                                           s = NULL;
-                                         }
-  |  message_opt_stmt error_app_tag_stmt { if (yang_read_message(trg, actual, s, $1, ERROR_APP_TAG_KEYWORD)) {
-                                             YYERROR;
-                                           }
-                                           s = NULL;
-                                         }
-  |  message_opt_stmt description_stmt { if (read_all && yang_read_description(trg, actual, s, $1)) {
-                                           YYERROR;
-                                          }
-                                          s = NULL;
-                                        }
-  |  message_opt_stmt reference_stmt { if (read_all && yang_read_reference(trg, actual, s, $1)) {
-                                         YYERROR;
-                                       }
-                                       s = NULL;
-                                     }
-
-pattern_stmt: PATTERN_KEYWORD sep pattern_arg_str pattern_end stmtsep { actual = $3;
-                                                                        actual_type = TYPE_KEYWORD;
-                                                                      }
-
-pattern_arg_str: string { if (read_all) {
-                            $$ = actual;
-                            if (!(actual = yang_read_pattern(trg, actual, s))) {
-                              YYERROR;
-                            }
-                            actual_type = PATTERN_KEYWORD;
-                            s = NULL;
-                          }
-                        }
-
-pattern_end: ';'
-  |  '{' stmtsep
-         message_opt_stmt
-     '}'
-  ;
-
-enum_specification: { if (read_all) {
-                        if (size_arrays->node[size_arrays->next].enm) {
-                          ((struct yang_type *)actual)->type->info.enums.enm = calloc(size_arrays->node[size_arrays->next++].enm, sizeof(struct lys_type_enum));
-                          if (!((struct yang_type *)actual)->type->info.enums.enm) {
-                            LOGMEM;
-                            YYERROR;
-                          }
-                        }
-                        ((struct yang_type *)actual)->base = LY_TYPE_ENUM;
-                        cnt_val = 0;
-                      } else {
-                        if (yang_add_elem(&size_arrays->node, &size_arrays->size)) {
-                          LOGMEM;
-                          YYERROR;
-                        }
-                      }
-                    } enum_stmt stmtsep enum_stmts;
-
-enum_stmts: @EMPTYDIR@
-  | enum_stmts enum_stmt stmtsep;
-
-
-enum_stmt: ENUM_KEYWORD sep enum_arg_str enum_end
-           { if (read_all) {
-               if (yang_check_enum($3, actual, &cnt_val, actual_type)) {
-                 YYERROR;
-               }
-               actual = $3;
-               actual_type = TYPE_KEYWORD;
-             } else {
-               size_arrays->node[size_arrays->size-1].enm++; /* count of enum*/
-             }
-           }
-
-enum_arg_str: string { if (read_all) {
-                         $$ = actual;
-                         if (!(actual = yang_read_enum(trg, actual, s))) {
-                           YYERROR;
-                         }
-                         s = NULL;
-                         actual_type = 0;
-                       }
-                     }
-
-enum_end: ';'
-  |  '{' stmtsep
-         enum_opt_stmt
-     '}'
-  ;
-
-enum_opt_stmt: @EMPTYDIR@
-  |  enum_opt_stmt value_stmt { /* actual_type - it is used to check value of enum statement*/
-                                if (read_all) {
-                                  if (actual_type) {
-                                    LOGVAL(LYE_TOOMANY, LY_VLOG_NONE, NULL, "value", "enum");
-                                    YYERROR;
-                                  }
-                                  actual_type = 1;
-                                }
-                              }
-  |  enum_opt_stmt status_stmt { if (read_all) {
-                                   if (yang_check_flags(&((struct lys_type_enum *)actual)->flags, LYS_STATUS_MASK, "status", "enum", $2)) {
-                                     YYERROR;
-                                   }
-                                 }
-                               }
-  |  enum_opt_stmt description_stmt { if (read_all && yang_read_description(trg, actual, s, "enum")) {
-                                        YYERROR;
-                                      }
-                                      s = NULL;
-                                    }
-  |  enum_opt_stmt reference_stmt { if (read_all && yang_read_reference(trg, actual, s, "enum")) {
-                                      YYERROR;
-                                    }
-                                    s = NULL;
-                                  }
-
-value_stmt: VALUE_KEYWORD sep integer_value_arg_str
-            stmtend { if (read_all) {
-                        ((struct lys_type_enum *)actual)->value = $3;
-
-                        /* keep the highest enum value for automatic increment */
-                        if ($3 > cnt_val) {
-                          cnt_val = $3;
-                        }
-                        cnt_val++;
-                      }
-                    }
-
-integer_value_arg_str: integer_value optsep { $$ = $1; }
-  |  string_1 { if (read_all) {
-                  /* convert it to int32_t */
-                  int64_t val;
-                  char *endptr;
-
-                  val = strtoll(s, &endptr, 10);
-                  if (val < INT32_MIN || val > INT32_MAX || *endptr) {
-                      LOGVAL(LYE_INARG, LY_VLOG_NONE, NULL, s, "value");
-                      free(s);
-                      YYERROR;
-                  }
-                  free(s);
-                  s = NULL;
-                  $$ = (int32_t) val;
-               }
-             }
-  ;
-
-range_stmt: RANGE_KEYWORD sep range_arg_str range_end { actual = $3;
-                                                        actual_type = RANGE_KEYWORD;
-                                                      }
-
-
-range_end: ';'
-  |  '{' stmtsep
-         message_opt_stmt
-      '}'
-   ;
-
-path_stmt: PATH_KEYWORD sep path_arg_str stmtend;
-
-require_instance_stmt: REQUIRE_INSTANCE_KEYWORD sep require_instance_arg_str stmtend;
-
-require_instance_arg_str: TRUE_KEYWORD optsep { if (read_all) {
-                                                  ((struct yang_type *)actual)->type->info.inst.req = 1;
-                                                }
-                                              }
-  |  FALSE_KEYWORD optsep { if (read_all) {
-                              ((struct yang_type *)actual)->type->info.inst.req = -1;
-                            }
-                          }
-  |  string_1 { if (read_all) {
-                  if (!strcmp(s,"true")) {
-                    ((struct yang_type *)actual)->type->info.inst.req = 1;
-                  } else if (!strcmp(s,"false")) {
-                    ((struct yang_type *)actual)->type->info.inst.req = -1;
-                  } else {
-                    LOGVAL(LYE_INARG, LY_VLOG_NONE, NULL, s, "require-instance");
-                    free(s);
-                    YYERROR;
-                  }
-                  free(s);
-                }
-              }
-  ;
-
-bits_specification: { if (read_all) {
-                        if (size_arrays->node[size_arrays->next].bit) {
-                          ((struct yang_type *)actual)->type->info.bits.bit = calloc(size_arrays->node[size_arrays->next++].bit, sizeof(struct lys_type_bit));
-                          if (!((struct yang_type *)actual)->type->info.bits.bit) {
-                            LOGMEM;
-                            YYERROR;
-                          }
-                        }
-                        ((struct yang_type *)actual)->base = LY_TYPE_BITS;
-                        cnt_val = 0;
-                      } else {
-                        if (yang_add_elem(&size_arrays->node, &size_arrays->size)) {
-                          LOGMEM;
-                          YYERROR;
-                        }
-                      }
-                    } bit_stmt bit_stmts
-
-bit_stmts: @EMPTYDIR@
-  | bit_stmts bit_stmt;
-
-bit_stmt: BIT_KEYWORD sep bit_arg_str bit_end
-          stmtsep { if (read_all) {
-                      if (yang_check_bit($3, actual, &cnt_val, actual_type)) {
-                        YYERROR;
-                      }
-                      actual = $3;
-                    } else {
-                      size_arrays->node[size_arrays->size-1].bit++; /* count of bit*/
-                    }
-                  }
-
-bit_arg_str: identifier_arg_str { if (read_all) {
-                                    $$ = actual;
-                                    if (!(actual = yang_read_bit(trg, actual, s))) {
-                                      YYERROR;
-                                    }
-                                    s = NULL;
-                                    actual_type = 0;
-                                  }
-                                }
-
-bit_end: ';'
-  |  '{' stmtsep
-         bit_opt_stmt
-     '}'
-  ;
-
-bit_opt_stmt: @EMPTYDIR@
-  |  bit_opt_stmt position_stmt { /* actual_type - it is used to check position of bit statement*/
-                                  if (read_all) {
-                                    if (actual_type) {
-                                      LOGVAL(LYE_TOOMANY, LY_VLOG_NONE, NULL, "position", "bit");
-                                      YYERROR;
-                                    }
-                                    actual_type = 1;
-                                  }
-                                }
-  |  bit_opt_stmt status_stmt { if (read_all) {
-                                  if (yang_check_flags(&((struct lys_type_bit *)actual)->flags, LYS_STATUS_MASK, "status", "bit", $2)) {
-                                    YYERROR;
-                                  }
-                                }
-                              }
-  |  bit_opt_stmt description_stmt { if (read_all && yang_read_description(trg, actual, s, "bit")) {
-                                       YYERROR;
-                                     }
-                                     s = NULL;
-                                   }
-  |  bit_opt_stmt reference_stmt { if (read_all && yang_read_reference(trg, actual, s, "bit")) {
-                                     YYERROR;
-                                   }
-                                   s = NULL;
-                                 }
-
-position_stmt: POSITION_KEYWORD sep position_value_arg_str
-               stmtend { if (read_all) {
-                           ((struct lys_type_bit *)actual)->pos = $3;
-
-                           /* keep the highest position value for automatic increment */
-                           if ($3 > cnt_val) {
-                             cnt_val = $3;
-                           }
-                           cnt_val++;
-                         }
-                       }
-
-position_value_arg_str: non_negative_integer_value optsep { $$ = $1; }
-  |  string_1 { /* convert it to uint32_t */
-                unsigned long val;
-                char *endptr;
-
-                val = strtoul(s, &endptr, 10);
-                if (val > UINT32_MAX || s[0] == '-' || *endptr) {
-                    LOGVAL(LYE_INARG, LY_VLOG_NONE, NULL, s, "position");
-                    free(s);
-                    YYERROR;
-                }
-                free(s);
-                s = NULL;
-                $$ = (uint32_t) val;
-              }
-
-error_message_stmt: ERROR_MESSAGE_KEYWORD sep string stmtend;
-
-error_app_tag_stmt: ERROR_APP_TAG_KEYWORD sep string stmtend;
-
-units_stmt: UNITS_KEYWORD sep string stmtend;
-
-default_stmt: DEFAULT_KEYWORD sep string stmtend;
-
-grouping_stmt: GROUPING_KEYWORD sep identifier_arg_str { if (read_all) {
-                                                           if (!(actual = yang_read_node(trg,actual,s,LYS_GROUPING,sizeof(struct lys_node_grp)))) {YYERROR;}
-                                                           s=NULL;
-                                                         }
-                                                       }
-               grouping_end;
-
-grouping_end: ';'
-  |  '{' stmtsep
-         grouping_opt_stmt
-     '}'
-  ;
-
-grouping_opt_stmt: @EMPTYDIR@ { if (read_all) {
-                               $$.grouping = actual;
-                               actual_type = GROUPING_KEYWORD;
-                               if (size_arrays->node[size_arrays->next].tpdf) {
-                                 $$.grouping->tpdf = calloc(size_arrays->node[size_arrays->next].tpdf, sizeof *$$.grouping->tpdf);
-                                 if (!$$.grouping->tpdf) {
-                                   LOGMEM;
-                                   YYERROR;
-                                 }
-                               }
-                               store_flags((struct lys_node *)$$.grouping, size_arrays->node[size_arrays->next].flags, 0);
-                               size_arrays->next++;
-                             } else {
-                               $$.index = size_arrays->size;
-                               if (yang_add_elem(&size_arrays->node, &size_arrays->size)) {
-                                 LOGMEM;
-                                 YYERROR;
-                               }
-                             }
-                           }
-  |  grouping_opt_stmt status_read_stmt { if (!read_all) {
-                                            if (yang_check_flags(&size_arrays->node[$1.index].flags, LYS_STATUS_MASK, "status", "grouping", $2)) {
-                                              YYERROR;
-                                            }
-                                          }
-                                        }
-  |  grouping_opt_stmt description_stmt { if (read_all && yang_read_description(trg, $1.grouping, s, "grouping")) {
-                                            YYERROR;
-                                          }
-                                          s = NULL;
-                                        }
-  |  grouping_opt_stmt reference_stmt { if (read_all && yang_read_reference(trg, $1.grouping, s, "grouping")) {
-                                          YYERROR;
-                                        }
-                                        s = NULL;
-                                      }
-  |  grouping_opt_stmt grouping_stmt stmtsep { actual = $1.grouping; actual_type = GROUPING_KEYWORD; }
-  |  grouping_opt_stmt typedef_stmt stmtsep { if (read_all) {
-                                                actual = $1.grouping;
-                                                actual_type = GROUPING_KEYWORD;
-                                              } else {
-                                                size_arrays->node[$1.index].tpdf++;
-                                              }
-                                            }
-  |  grouping_opt_stmt data_def_stmt stmtsep { actual = $1.grouping; actual_type = GROUPING_KEYWORD; }
-  ;
-
-data_def_stmt: container_stmt
-  |  leaf_stmt
-  |  leaf_list_stmt
-  |  list_stmt
-  |  choice_stmt
-  |  anyxml_stmt
-  |  uses_stmt
-  ;
-
-container_stmt: CONTAINER_KEYWORD sep identifier_arg_str { if (read_all) {
-                                                             if (!(actual = yang_read_node(trg,actual,s,LYS_CONTAINER,sizeof(struct lys_node_container)))) {YYERROR;}
-                                                             data_node = actual;
-                                                             s=NULL;
-                                                           }
-                                                         }
-                container_end ;
-
-container_end: ';'
-  |  '{' stmtsep
-         container_opt_stmt
-      '}'
-  ;
-
-container_opt_stmt: @EMPTYDIR@ { if (read_all) {
-                               $$.container = actual;
-                               actual_type = CONTAINER_KEYWORD;
-                               if (size_arrays->node[size_arrays->next].if_features) {
-                                 $$.container->features = calloc(size_arrays->node[size_arrays->next].if_features, sizeof *$$.container->features);
-                                 if (!$$.container->features) {
-                                   LOGMEM;
-                                   YYERROR;
-                                 }
-                               }
-                               if (size_arrays->node[size_arrays->next].must) {
-                                 $$.container->must = calloc(size_arrays->node[size_arrays->next].must, sizeof *$$.container->must);
-                                 if (!$$.container->must) {
-                                   LOGMEM;
-                                   YYERROR;
-                                 }
-                               }
-                               if (size_arrays->node[size_arrays->next].tpdf) {
-                                 $$.container->tpdf = calloc(size_arrays->node[size_arrays->next].tpdf, sizeof *$$.container->tpdf);
-                                 if (!$$.container->tpdf) {
-                                   LOGMEM;
-                                   YYERROR;
-                                 }
-                               }
-                               store_flags((struct lys_node *)$$.container, size_arrays->node[size_arrays->next].flags, config_inherit);
-                               size_arrays->next++;
-                             } else {
-                               $$.index = size_arrays->size;
-                               if (yang_add_elem(&size_arrays->node, &size_arrays->size)) {
-                                 LOGMEM;
-                                 YYERROR;
-                               }
-                             }
-                           }
-  |  container_opt_stmt when_stmt { actual = $1.container; actual_type = CONTAINER_KEYWORD; }
-     stmtsep
-  |  container_opt_stmt if_feature_stmt { if (read_all) {
-                                            if (yang_read_if_feature(trg, $1.container, s, unres, CONTAINER_KEYWORD)) {YYERROR;}
-                                            s=NULL;
-                                          } else {
-                                            size_arrays->node[$1.index].if_features++;
-                                          }
-                                        }
-  |  container_opt_stmt must_stmt { if (read_all) {
-                                      actual = $1.container;
-                                      actual_type = CONTAINER_KEYWORD;
-                                    } else {
-                                      size_arrays->node[$1.index].must++;
-                                    }
-                                  }
-     stmtsep
-  |  container_opt_stmt presence_stmt { if (read_all && yang_read_presence(trg, $1.container, s)) {YYERROR;} s=NULL; }
-  |  container_opt_stmt config_read_stmt { if (!read_all) {
-                                             if (yang_check_flags(&size_arrays->node[$1.index].flags, LYS_CONFIG_MASK, "config", "container", $2)) {
-                                               YYERROR;
-                                             }
-                                           }
-                                         }
-  |  container_opt_stmt status_read_stmt { if (!read_all) {
-                                             if (yang_check_flags(&size_arrays->node[$1.index].flags, LYS_STATUS_MASK, "status", "container", $2)) {
-                                               YYERROR;
-                                             }
-                                           }
-                                         }
-  |  container_opt_stmt description_stmt { if (read_all && yang_read_description(trg, $1.container, s, "container")) {
-                                             YYERROR;
-                                           }
-                                           s = NULL;
-                                         }
-  |  container_opt_stmt reference_stmt { if (read_all && yang_read_reference(trg, $1.container, s, "container")) {
-                                           YYERROR;
-                                         }
-                                         s = NULL;
-                                       }
-  |  container_opt_stmt grouping_stmt { actual = $1.container;
-                                        actual_type = CONTAINER_KEYWORD;
-                                        data_node = actual;
-                                      }
-     stmtsep
-  |  container_opt_stmt typedef_stmt { if (read_all) {
-                                                 actual = $1.container;
-                                                 actual_type = CONTAINER_KEYWORD;
-                                               } else {
-                                                 size_arrays->node[$1.index].tpdf++;
-                                               }
-                                             }
-     stmtsep
-  |  container_opt_stmt data_def_stmt { actual = $1.container;
-                                        actual_type = CONTAINER_KEYWORD;
-                                        data_node = actual;
-                                      }
-     stmtsep
-  ;
-
-leaf_stmt: LEAF_KEYWORD sep identifier_arg_str { if (read_all) {
-                                                   if (!(actual = yang_read_node(trg,actual,s,LYS_LEAF,sizeof(struct lys_node_leaf)))) {YYERROR;}
-                                                   data_node = actual;
-                                                   s=NULL;
-                                                 }
-                                               }
-           '{' stmtsep
-               leaf_opt_stmt  { if (read_all) {
-                                  if (!($7.node.flag & LYS_TYPE_DEF)) {
-                                    LOGVAL(LYE_MISSCHILDSTMT, LY_VLOG_LYS, $7.node.ptr_leaf, "type", "leaf");
-                                    YYERROR;
-                                  } else {
-                                      if (unres_schema_add_node(trg, unres, &$7.node.ptr_leaf->type, UNRES_TYPE_DER,(struct lys_node *) $7.node.ptr_leaf)) {
-                                        $7.node.ptr_leaf->type.der = NULL;
-                                        YYERROR;
-                                      }
-                                  }
-                                  if ($7.node.ptr_leaf->dflt) {
-                                    if ($7.node.ptr_leaf->flags & LYS_MAND_TRUE) {
-                                      /* RFC 6020, 7.6.4 - default statement must not with mandatory true */
-                                      LOGVAL(LYE_INCHILDSTMT, LY_VLOG_LYS, $7.node.ptr_leaf, "mandatory", "leaf");
-                                      LOGVAL(LYE_SPEC, LY_VLOG_NONE, NULL, "The \"mandatory\" statement is forbidden on leaf with \"default\".");
-                                      YYERROR;
-                                    }
-                                    if (unres_schema_add_str(trg, unres, &$7.node.ptr_leaf->type, UNRES_TYPE_DFLT, $7.node.ptr_leaf->dflt) == -1) {
-                                      YYERROR;
-                                    }
-                                  }
-                                }
-                              }
-             '}' ;
-
-  leaf_opt_stmt: @EMPTYDIR@ { if (read_all) {
-                            $$.node.ptr_leaf = actual;
-                            $$.node.flag = 0;
-                            actual_type = LEAF_KEYWORD;
-                            if (size_arrays->node[size_arrays->next].if_features) {
-                              $$.node.ptr_leaf->features = calloc(size_arrays->node[size_arrays->next].if_features, sizeof *$$.node.ptr_leaf->features);
-                              if (!$$.node.ptr_leaf->features) {
-                                LOGMEM;
-                                YYERROR;
-                              }
-                            }
-                            if (size_arrays->node[size_arrays->next].must) {
-                              $$.node.ptr_leaf->must = calloc(size_arrays->node[size_arrays->next].must, sizeof *$$.node.ptr_leaf->must);
-                              if (!$$.node.ptr_leaf->must) {
-                                LOGMEM;
-                                YYERROR;
-                              }
-                            }
-                            store_flags((struct lys_node *)$$.node.ptr_leaf, size_arrays->node[size_arrays->next].flags, config_inherit);
-                            size_arrays->next++;
-                          } else {
-                            $$.index = size_arrays->size;
-                            if (yang_add_elem(&size_arrays->node, &size_arrays->size)) {
-                              LOGMEM;
-                              YYERROR;
-                            }
-                          }
-                        }
-    |  leaf_opt_stmt when_stmt { actual = $1.node.ptr_leaf; actual_type = LEAF_KEYWORD; }
-       stmtsep
-    |  leaf_opt_stmt if_feature_stmt { if (read_all) {
-                                         if (yang_read_if_feature(trg, $1.node.ptr_leaf, s, unres, LEAF_KEYWORD)) {YYERROR;}
-                                         s=NULL;
-                                       } else {
-                                         size_arrays->node[$1.index].if_features++;
-                                       }
-                                     }
-    |  leaf_opt_stmt { if (read_all && ($1.node.flag & LYS_TYPE_DEF)) {
-                         LOGVAL(LYE_TOOMANY, LY_VLOG_LYS, $1.node.ptr_leaf, "type", "leaf");
-                         YYERROR;
-                       }
-                     }
-       type_stmt { if (read_all) {
-                     actual = $1.node.ptr_leaf;
-                     actual_type = LEAF_KEYWORD;
-                     $1.node.flag |= LYS_TYPE_DEF;
-                   }
-                 }
-       stmtsep { $$ = $1;}
-    |  leaf_opt_stmt units_stmt { if (read_all && yang_read_units(trg, $1.node.ptr_leaf, s, LEAF_KEYWORD)) {YYERROR;} s = NULL; }
-    |  leaf_opt_stmt must_stmt { if (read_all) {
-                                   actual = $1.node.ptr_leaf;
-                                   actual_type = LEAF_KEYWORD;
-                                 } else {
-                                   size_arrays->node[$1.index].must++;
-                                 }
-                               }
-       stmtsep
-    |  leaf_opt_stmt default_stmt { if (read_all && yang_read_default(trg, $1.node.ptr_leaf, s, LEAF_KEYWORD)) {YYERROR;}
-                                    s = NULL;
-                                  }
-    |  leaf_opt_stmt config_read_stmt { if (!read_all) {
-                                               if (yang_check_flags(&size_arrays->node[$1.index].flags, LYS_CONFIG_MASK, "config", "leaf", $2)) {
-                                                 YYERROR;
-                                               }
-                                             }
-                                           }
-    |  leaf_opt_stmt mandatory_read_stmt { if (!read_all) {
-                                             if (yang_check_flags(&size_arrays->node[$1.index].flags, LYS_MAND_MASK, "mandatory", "leaf", $2)) {
-                                               YYERROR;
-                                             }
-                                           }
-                                         }
-    |  leaf_opt_stmt status_read_stmt { if (!read_all) {
-                                          if (yang_check_flags(&size_arrays->node[$1.index].flags, LYS_STATUS_MASK, "status", "leaf", $2)) {
-                                            YYERROR;
-                                          }
-                                        }
-                                      }
-    |  leaf_opt_stmt description_stmt { if (read_all && yang_read_description(trg, $1.node.ptr_leaf, s, "leaf")) {
-                                          YYERROR;
-                                        }
-                                        s = NULL;
-                                      }
-    |  leaf_opt_stmt reference_stmt { if (read_all && yang_read_reference(trg, $1.node.ptr_leaf, s, "leaf")) {
-                                        YYERROR;
-                                      }
-                                      s = NULL;
-                                    }
-
-  leaf_list_stmt: LEAF_LIST_KEYWORD sep identifier_arg_str { if (read_all) {
-                                                               if (!(actual = yang_read_node(trg,actual,s,LYS_LEAFLIST,sizeof(struct lys_node_leaflist)))) {YYERROR;}
-                                                               data_node = actual;
-                                                               s=NULL;
-                                                             }
-                                                           }
-                  '{' stmtsep
-                      leaf_list_opt_stmt { if (read_all) {
-                                             if ($7.node.ptr_leaflist->flags & LYS_CONFIG_R) {
-                                               /* RFC 6020, 7.7.5 - ignore ordering when the list represents state data
-                                                * ignore oredering MASK - 0x7F
-                                                */
-                                             $7.node.ptr_leaflist->flags &= 0x7F;
-                                           }
-                                           if ($7.node.ptr_leaflist->max && $7.node.ptr_leaflist->min > $7.node.ptr_leaflist->max) {
-                                             LOGVAL(LYE_SPEC, LY_VLOG_LYS, $7.node.ptr_leaflist, "\"min-elements\" is bigger than \"max-elements\".");
-                                             YYERROR;
-                                           }
-                                           if (!($7.node.flag & LYS_TYPE_DEF)) {
-                                             LOGVAL(LYE_MISSCHILDSTMT, LY_VLOG_LYS, $7.node.ptr_leaflist, "type", "leaf-list");
-                                             YYERROR;
-                                           } else {
-                                             if (unres_schema_add_node(trg, unres, &$7.node.ptr_leaflist->type, UNRES_TYPE_DER,
-                                                                      (struct lys_node *) $7.node.ptr_leaflist)) {
-                                               YYERROR;
-                                             }
-                                           }
-                                         }
-                                       }
-                '}' ;
-
-leaf_list_opt_stmt: @EMPTYDIR@ { if (read_all) {
-                               $$.node.ptr_leaflist = actual;
-                               $$.node.flag = 0;
-                               actual_type = LEAF_LIST_KEYWORD;
-                               if (size_arrays->node[size_arrays->next].if_features) {
-                                 $$.node.ptr_leaflist->features = calloc(size_arrays->node[size_arrays->next].if_features, sizeof *$$.node.ptr_leaflist->features);
-                                 if (!$$.node.ptr_leaflist->features) {
-                                   LOGMEM;
-                                   YYERROR;
-                                 }
-                               }
-                               if (size_arrays->node[size_arrays->next].must) {
-                                 $$.node.ptr_leaflist->must = calloc(size_arrays->node[size_arrays->next].must, sizeof *$$.node.ptr_leaflist->must);
-                                 if (!$$.node.ptr_leaflist->must) {
-                                   LOGMEM;
-                                   YYERROR;
-                                 }
-                               }
-                               store_flags((struct lys_node *)$$.node.ptr_leaflist, size_arrays->node[size_arrays->next].flags, config_inherit);
-                               size_arrays->next++;
-                             } else {
-                               $$.index = size_arrays->size;
-                               if (yang_add_elem(&size_arrays->node, &size_arrays->size)) {
-                                 LOGMEM;
-                                 YYERROR;
-                               }
-                             }
-                           }
-  |  leaf_list_opt_stmt when_stmt { actual = $1.node.ptr_leaflist; actual_type = LEAF_LIST_KEYWORD; }
-     stmtsep
-  |  leaf_list_opt_stmt if_feature_stmt { if (read_all) {
-                                            if (yang_read_if_feature(trg, $1.node.ptr_leaflist, s, unres, LEAF_LIST_KEYWORD)) {YYERROR;}
-                                            s=NULL;
-                                          } else {
-                                            size_arrays->node[$1.index].if_features++;
-                                          }
-                                        }
-  |  leaf_list_opt_stmt { if (read_all && ($1.node.flag & LYS_TYPE_DEF)) {
-                            LOGVAL(LYE_TOOMANY, LY_VLOG_LYS, $1.node.ptr_leaflist, "type", "leaf-list");
-                            YYERROR;
-                          }
-                        }
-     type_stmt { if (read_all) {
-                   actual = $1.node.ptr_leaflist;
-                   actual_type = LEAF_LIST_KEYWORD;
-                   $1.node.flag |= LYS_TYPE_DEF;
-                 }
-               }
-     stmtsep { $$ = $1; }
-  |  leaf_list_opt_stmt units_stmt { if (read_all && yang_read_units(trg, $1.node.ptr_leaflist, s, LEAF_LIST_KEYWORD)) {YYERROR;} s = NULL; }
-  |  leaf_list_opt_stmt must_stmt { if (read_all) {
-                                      actual = $1.node.ptr_leaflist;
-                                      actual_type = LEAF_LIST_KEYWORD;
-                                    } else {
-                                      size_arrays->node[$1.index].must++;
-                                    }
-                                  }
-     stmtsep
-  |  leaf_list_opt_stmt config_read_stmt { if (!read_all) {
-                                             if (yang_check_flags(&size_arrays->node[$1.index].flags, LYS_CONFIG_MASK, "config", "leaf-list", $2)) {
-                                               YYERROR;
-                                             }
-                                           }
-                                         }
-  |  leaf_list_opt_stmt min_elements_stmt { if (read_all) {
-                                              if ($1.node.flag & LYS_MIN_ELEMENTS) {
-                                                LOGVAL(LYE_TOOMANY, LY_VLOG_LYS, $1.node.ptr_leaflist, "min-elements", "leaf-list");
-                                                YYERROR;
-                                              }
-                                              $1.node.ptr_leaflist->min = $2;
-                                              $1.node.flag |= LYS_MIN_ELEMENTS;
-                                              $$ = $1;
-                                              if ($1.node.ptr_leaflist->max && ($1.node.ptr_leaflist->min > $1.node.ptr_leaflist->max)) {
-                                                LOGVAL(LYE_SPEC, LY_VLOG_NONE, NULL, "Invalid value \"%d\" of \"%s\".", $2, "min-elements");
-                                                LOGVAL(LYE_SPEC, LY_VLOG_NONE, NULL, "\"min-elements\" is bigger than \"max-elements\".");
-                                              }
-                                            }
-                                          }
-  |  leaf_list_opt_stmt max_elements_stmt { if (read_all) {
-                                              if ($1.node.flag & LYS_MAX_ELEMENTS) {
-                                                LOGVAL(LYE_TOOMANY, LY_VLOG_LYS, $1.node.ptr_leaflist, "max-elements", "leaf-list");
-                                                YYERROR;
-                                              }
-                                              $1.node.ptr_leaflist->max = $2;
-                                              $1.node.flag |= LYS_MAX_ELEMENTS;
-                                              $$ = $1;
-                                              if ($1.node.ptr_leaflist->min > $1.node.ptr_leaflist->max) {
-                                                LOGVAL(LYE_SPEC, LY_VLOG_NONE, NULL, "Invalid value \"%d\" of \"%s\".", $2, "max-elements");
-                                                LOGVAL(LYE_SPEC, LY_VLOG_NONE, NULL, "\"max-elements\" is smaller than \"min-elements\".");
-                                              }
-                                            }
-                                          }
-  |  leaf_list_opt_stmt ordered_by_stmt { if (read_all) {
-                                            if ($1.node.flag & LYS_ORDERED_MASK) {
-                                              LOGVAL(LYE_TOOMANY, LY_VLOG_LYS, $1.node.ptr_leaflist, "ordered by", "leaf-list");
-                                              YYERROR;
-                                            }
-                                            if ($2 & LYS_USERORDERED) {
-                                              $1.node.ptr_leaflist->flags |= LYS_USERORDERED;
-                                            }
-                                            $1.node.flag |= $2;
-                                            $$ = $1;
-                                          }
-                                        }
-  |  leaf_list_opt_stmt status_read_stmt { if (!read_all) {
-                                             if (yang_check_flags(&size_arrays->node[$1.index].flags, LYS_STATUS_MASK, "status", "leaf-list", $2)) {
-                                               YYERROR;
-                                             }
-                                           }
-                                         }
-  |  leaf_list_opt_stmt description_stmt { if (read_all && yang_read_description(trg, $1.node.ptr_leaflist, s, "leaf-list")) {
-                                             YYERROR;
-                                           }
-                                           s = NULL;
-                                         }
-  |  leaf_list_opt_stmt reference_stmt { if (read_all && yang_read_reference(trg, $1.node.ptr_leaflist, s, "leaf-list")) {
-                                           YYERROR;
-                                         }
-                                         s = NULL;
-                                       }
-
-list_stmt: LIST_KEYWORD sep identifier_arg_str { if (read_all) {
-                                                   if (!(actual = yang_read_node(trg,actual,s,LYS_LIST,sizeof(struct lys_node_list)))) {YYERROR;}
-                                                   data_node = actual;
-                                                   s=NULL;
-                                                 }
-                                               }
-           '{' stmtsep
-               list_opt_stmt { if (read_all) {
-                                 if ($7.node.ptr_list->flags & LYS_CONFIG_R) {
-                                   /* RFC 6020, 7.7.5 - ignore ordering when the list represents state data
-                                    * ignore oredering MASK - 0x7F
-                                    */
-                                   $7.node.ptr_list->flags &= 0x7F;
-                                 }
-                                 if (($7.node.ptr_list->flags & LYS_CONFIG_W) && !$7.node.ptr_list->keys) {
-                                   LOGVAL(LYE_MISSCHILDSTMT, LY_VLOG_LYS, $7.node.ptr_list, "key", "list");
-                                   YYERROR;
-                                 }
-                                 if ($7.node.ptr_list->keys && yang_read_key(trg, $7.node.ptr_list, unres)) {
-                                   YYERROR;
-                                 }
-                                 if (!($7.node.flag & LYS_DATADEF)) {
-                                   LOGVAL(LYE_SPEC, LY_VLOG_LYS, $7.node.ptr_list, "data-def statement missing.");
-                                   YYERROR;
-                                 }
-                                 if (yang_read_unique(trg, $7.node.ptr_list, unres)) {
-                                   YYERROR;
-                                 }
-                               }
-                             }
-            '}' ;
-
-list_opt_stmt: @EMPTYDIR@ { if (read_all) {
-                          $$.node.ptr_list = actual;
-                          $$.node.flag = 0;
-                          if (size_arrays->node[size_arrays->next].if_features) {
-                            $$.node.ptr_list->features = calloc(size_arrays->node[size_arrays->next].if_features, sizeof *$$.node.ptr_list->features);
-                            if (!$$.node.ptr_list->features) {
-                              LOGMEM;
-                              YYERROR;
-                            }
-                          }
-                          if (size_arrays->node[size_arrays->next].must) {
-                            $$.node.ptr_list->must = calloc(size_arrays->node[size_arrays->next].must, sizeof *$$.node.ptr_list->must);
-                            if (!$$.node.ptr_list->must) {
-                              LOGMEM;
-                              YYERROR;
-                            }
-                          }
-                          if (size_arrays->node[size_arrays->next].tpdf) {
-                            $$.node.ptr_list->tpdf = calloc(size_arrays->node[size_arrays->next].tpdf, sizeof *$$.node.ptr_list->tpdf);
-                            if (!$$.node.ptr_list->tpdf) {
-                              LOGMEM;
-                              YYERROR;
-                            }
-                          }
-                          if (size_arrays->node[size_arrays->next].unique) {
-                            $$.node.ptr_list->unique = calloc(size_arrays->node[size_arrays->next].unique, sizeof *$$.node.ptr_list->unique);
-                            if (!$$.node.ptr_list->unique) {
-                              LOGMEM;
-                              YYERROR;
-                            }
-                          }
-                          store_flags((struct lys_node *)$$.node.ptr_list, size_arrays->node[size_arrays->next].flags, config_inherit);
-                          size_arrays->next++;
-                        } else {
-                          $$.index = size_arrays->size;
-                          if (yang_add_elem(&size_arrays->node, &size_arrays->size)) {
-                            LOGMEM;
-                            YYERROR;
-                          }
-                        }
-                      }
-  |  list_opt_stmt when_stmt { actual = $1.node.ptr_list; actual_type = LIST_KEYWORD; }
-     stmtsep
-  |  list_opt_stmt if_feature_stmt { if (read_all) {
-                                       if (yang_read_if_feature(trg, $1.node.ptr_list, s, unres, LIST_KEYWORD)) {YYERROR;}
-                                       s=NULL;
-                                     } else {
-                                       size_arrays->node[$1.index].if_features++;
-                                     }
-                                   }
-  |  list_opt_stmt must_stmt { if (read_all) {
-                                 actual = $1.node.ptr_list;
-                                 actual_type = LIST_KEYWORD;
-                               } else {
-                                 size_arrays->node[$1.index].must++;
-                               }
-                             }
-     stmtsep
-  |  list_opt_stmt key_stmt { if (read_all) {
-                                if ($1.node.ptr_list->keys) {
-                                  LOGVAL(LYE_TOOMANY, LY_VLOG_LYS, $1.node.ptr_list, "key", "list");
-                                  YYERROR;
-                                }
-                                $1.node.ptr_list->keys = (struct lys_node_leaf **)s;
-                                $$ = $1;
-                                s=NULL;
-                              }
-                            }
-  |  list_opt_stmt unique_stmt { if (read_all) {
-                                   $1.node.ptr_list->unique[$1.node.ptr_list->unique_size++].expr = (const char **)s;
-                                   $$ = $1;
-                                   s = NULL;
-                                 } else {
-                                   size_arrays->node[$1.index].unique++;
-                                 }
-                               }
-  |  list_opt_stmt config_read_stmt { if (!read_all) {
-                                        if (yang_check_flags(&size_arrays->node[$1.index].flags, LYS_CONFIG_MASK, "config", "list", $2)) {
-                                          YYERROR;
-                                        }
-                                      }
-                                    }
-  |  list_opt_stmt min_elements_stmt { if (read_all) {
-                                         if ($1.node.flag & LYS_MIN_ELEMENTS) {
-                                           LOGVAL(LYE_TOOMANY, LY_VLOG_LYS, $1.node.ptr_list, "min-elements", "list");
-                                           YYERROR;
-                                         }
-                                         $1.node.ptr_list->min = $2;
-                                         $1.node.flag |= LYS_MIN_ELEMENTS;
-                                         $$ = $1;
-                                         if ($1.node.ptr_list->max && ($1.node.ptr_list->min > $1.node.ptr_list->max)) {
-                                           LOGVAL(LYE_SPEC, LY_VLOG_NONE, NULL, "Invalid value \"%d\" of \"%s\".", $2, "min-elements");
-                                           LOGVAL(LYE_SPEC, LY_VLOG_NONE, NULL, "\"min-elements\" is bigger than \"max-elements\".");
-                                         }
-                                       }
-                                     }
-  |  list_opt_stmt max_elements_stmt { if (read_all) {
-                                         if ($1.node.flag & LYS_MAX_ELEMENTS) {
-                                           LOGVAL(LYE_TOOMANY, LY_VLOG_LYS, $1.node.ptr_list, "max-elements", "list");
-                                           YYERROR;
-                                         }
-                                         $1.node.ptr_list->max = $2;
-                                         $1.node.flag |= LYS_MAX_ELEMENTS;
-                                         $$ = $1;
-                                         if ($1.node.ptr_list->min > $1.node.ptr_list->max) {
-                                           LOGVAL(LYE_SPEC, LY_VLOG_NONE, NULL, "Invalid value \"%d\" of \"%s\".", $2, "min-elements");
-                                           LOGVAL(LYE_SPEC, LY_VLOG_NONE, NULL, "\"max-elements\" is smaller than \"min-elements\".");
-                                         }
-                                       }
-                                     }
-  |  list_opt_stmt ordered_by_stmt { if (read_all) {
-                                       if ($1.node.flag & LYS_ORDERED_MASK) {
-                                         LOGVAL(LYE_TOOMANY, LY_VLOG_LYS, $1.node.ptr_list, "ordered by", "list");
-                                         YYERROR;
-                                       }
-                                       if ($2 & LYS_USERORDERED) {
-                                         $1.node.ptr_list->flags |= LYS_USERORDERED;
-                                       }
-                                       $1.node.flag |= $2;
-                                       $$ = $1;
-                                     }
-                                   }
-  |  list_opt_stmt status_read_stmt { if (!read_all) {
-                                        if (yang_check_flags(&size_arrays->node[$1.index].flags, LYS_STATUS_MASK, "status", "list", $2)) {
-                                          YYERROR;
-                                        }
-                                      }
-                                    }
-  |  list_opt_stmt description_stmt { if (read_all && yang_read_description(trg, $1.node.ptr_list, s, "list")) {
-                                        YYERROR;
-                                      }
-                                      s = NULL;
-                                    }
-  |  list_opt_stmt reference_stmt { if (read_all && yang_read_reference(trg, $1.node.ptr_list, s, "list")) {
-                                      YYERROR;
-                                    }
-                                    s = NULL;
-                                  }
-  |  list_opt_stmt typedef_stmt { if (read_all) {
-                                            actual = $1.node.ptr_list;
-                                            actual_type = LIST_KEYWORD;
-                                          } else {
-                                            size_arrays->node[$1.index].tpdf++;
-                                          }
-                                        }
-     stmtsep
-  |  list_opt_stmt grouping_stmt { actual = $1.node.ptr_list;
-                                   actual_type = LIST_KEYWORD;
-                                   data_node = actual;
-                                 }
-     stmtsep
-  |  list_opt_stmt data_def_stmt { actual = $1.node.ptr_list;
-                                   actual_type = LIST_KEYWORD;
-                                   $1.node.flag |= LYS_DATADEF;
-                                   data_node = actual;
-                                 }
-     stmtsep { $$ = $1; }
-  ;
-
-choice_stmt: CHOICE_KEYWORD sep identifier_arg_str { if (read_all) {
-                                                       if (!(actual = yang_read_node(trg,actual,s,LYS_CHOICE,sizeof(struct lys_node_choice)))) {YYERROR;}
-                                                       data_node = actual;
-                                                       if (data_node->parent && (data_node->parent->nodetype == LYS_GROUPING)) {
-                                                         data_node = NULL;
-                                                       }
-                                                       s=NULL;
-                                                     }
-                                                   }
-             choice_end;
-
-choice_end: ';'
-  |  '{' stmtsep
-         choice_opt_stmt  { if (read_all) {
-                              if ($3.choice.s && ($3.choice.ptr_choice->flags & LYS_MAND_TRUE)) {
-                                LOGVAL(LYE_INCHILDSTMT, LY_VLOG_NONE, NULL, "default", "choice");
-                                LOGVAL(LYE_SPEC, LY_VLOG_NONE, NULL, "The \"default\" statement is forbidden on choices with \"mandatory\".");
-                                YYERROR;
-                              }
-                              /* link default with the case */
-                              if ($3.choice.s) {
-                                if (unres_schema_add_str(trg, unres, $3.choice.ptr_choice, UNRES_CHOICE_DFLT, $3.choice.s) == -1) {
-                                  YYERROR;
-                                }
-                                free($3.choice.s);
-                              }
-                            }
-                          }
-     '}' ;
-
-choice_opt_stmt: @EMPTYDIR@ { if (read_all) {
-                            $$.choice.ptr_choice = actual;
-                            $$.choice.s = NULL;
-                            actual_type = CHOICE_KEYWORD;
-                            if (size_arrays->node[size_arrays->next].if_features) {
-                              $$.choice.ptr_choice->features = calloc(size_arrays->node[size_arrays->next].if_features, sizeof *$$.choice.ptr_choice->features);
-                              if (!$$.choice.ptr_choice->features) {
-                                LOGMEM;
-                                YYERROR;
-                              }
-                            }
-                            store_flags((struct lys_node *)$$.choice.ptr_choice, size_arrays->node[size_arrays->next].flags, config_inherit);
-                            size_arrays->next++;
-                          } else {
-                            $$.index = size_arrays->size;
-                            if (yang_add_elem(&size_arrays->node, &size_arrays->size)) {
-                              LOGMEM;
-                              YYERROR;
-                            }
-                          }
-                        }
-  |  choice_opt_stmt when_stmt { actual = $1.choice.ptr_choice; actual_type = CHOICE_KEYWORD; }
-     stmtsep { $$ = $1; }
-  |  choice_opt_stmt if_feature_stmt { if (read_all) {
-                                         if (yang_read_if_feature(trg, $1.choice.ptr_choice,s, unres, CHOICE_KEYWORD)) {
-                                           if ($1.choice.s) {
-                                             free($1.choice.s);
-                                           }
-                                           YYERROR;
-                                         }
-                                         s=NULL;
-                                         $$ = $1;
-                                       } else {
-                                         size_arrays->node[$1.index].if_features++;
-                                       }
-                                     }
-  |  choice_opt_stmt default_stmt { if (read_all) {
-                                      if ($1.choice.s) {
-                                        LOGVAL(LYE_TOOMANY, LY_VLOG_LYS, $1.choice.ptr_choice, "default", "choice");
-                                        free($1.choice.s);
-                                        free(s);
-                                        YYERROR;
-                                      }
-                                      $1.choice.s = s;
-                                      s = NULL;
-                                      $$ = $1;
-                                    }
-                                  }
-  |  choice_opt_stmt config_read_stmt { if (!read_all) {
-                                           if (yang_check_flags(&size_arrays->node[$1.index].flags, LYS_CONFIG_MASK, "config", "choice", $2)) {
-                                             YYERROR;
-                                           }
-                                         } else {
-                                          $$ = $1;
-                                         }
-                                       }
-|  choice_opt_stmt mandatory_read_stmt { if (!read_all) {
-                                      if (yang_check_flags(&size_arrays->node[$1.index].flags, LYS_MAND_MASK, "mandatory", "choice", $2)) {
-                                        YYERROR;
-                                      }
-                                    } else {
-                                      $$ = $1;
-                                    }
-                                  }
-  |  choice_opt_stmt status_read_stmt { if (!read_all) {
-                                          if (yang_check_flags(&size_arrays->node[$1.index].flags, LYS_STATUS_MASK, "status", "choice", $2)) {
-                                            YYERROR;
-                                          }
-                                        } else {
-                                          $$ = $1;
-                                        }
-                                      }
-  |  choice_opt_stmt description_stmt { if (read_all) {
-                                          if (yang_read_description(trg, $1.choice.ptr_choice, s, "choice")) {
-                                            free($1.choice.s);
-                                            YYERROR;
-                                          }
-                                          s = NULL;
-                                          $$ = $1;
-                                        }
-                                      }
-  |  choice_opt_stmt reference_stmt { if (read_all) {
-                                        if (yang_read_reference(trg, $1.choice.ptr_choice, s, "choice")) {
-                                          free($1.choice.s);
-                                          YYERROR;
-                                        }
-                                        s = NULL;
-                                        $$ = $1;
-                                      }
-                                    }
-  |  choice_opt_stmt short_case_case_stmt { actual = $1.choice.ptr_choice;
-                                            actual_type = CHOICE_KEYWORD;
-                                            data_node = actual;
-                                            if (read_all && data_node->parent && (data_node->parent->nodetype == LYS_GROUPING)) {
-                                              data_node = NULL;
-                                            }
-                                          }
-     stmtsep { $$ = $1; }
-  ;
-
-short_case_case_stmt:  short_case_stmt
-  |  case_stmt
-  ;
-
-short_case_stmt: container_stmt
-  |  leaf_stmt
-  |  leaf_list_stmt
-  |  list_stmt
-  |  anyxml_stmt
-  ;
-
-case_stmt: CASE_KEYWORD sep identifier_arg_str { if (read_all) {
-                                                   if (!(actual = yang_read_node(trg,actual,s,LYS_CASE,sizeof(struct lys_node_case)))) {YYERROR;}
-                                                   data_node = actual;
-                                                   s=NULL;
-                                                 }
-                                               }
-           case_end;
-
-case_end: ';'
-  |  '{' stmtsep
-         case_opt_stmt
-      '}' ;
-
-case_opt_stmt: @EMPTYDIR@ { if (read_all) {
-                          $$.cs = actual;
-                          actual_type = CASE_KEYWORD;
-                          if (size_arrays->node[size_arrays->next].if_features) {
-                            $$.cs->features = calloc(size_arrays->node[size_arrays->next].if_features, sizeof *$$.cs->features);
-                            if (!$$.cs->features) {
-                              LOGMEM;
-                              YYERROR;
-                            }
-                          }
-                          store_flags((struct lys_node *)$$.cs, size_arrays->node[size_arrays->next].flags, 1);
-                          size_arrays->next++;
-                        } else {
-                          $$.index = size_arrays->size;
-                          if (yang_add_elem(&size_arrays->node, &size_arrays->size)) {
-                            LOGMEM;
-                            YYERROR;
-                          }
-                        }
-                      }
-  |  case_opt_stmt when_stmt { actual = $1.cs; actual_type = CASE_KEYWORD; }
-     stmtsep
-  |  case_opt_stmt if_feature_stmt { if (read_all) {
-                                       if (yang_read_if_feature(trg, $1.cs, s, unres, CASE_KEYWORD)) {YYERROR;}
-                                       s=NULL;
-                                     } else {
-                                       size_arrays->node[$1.index].if_features++;
-                                     }
-                                   }
-  |  case_opt_stmt status_read_stmt { if (!read_all) {
-                                        if (yang_check_flags(&size_arrays->node[$1.index].flags, LYS_STATUS_MASK, "status", "case", $2)) {
-                                          YYERROR;
-                                        }
-                                      }
-                                    }
-  |  case_opt_stmt description_stmt { if (read_all && yang_read_description(trg, $1.cs, s, "case")) {
-                                        YYERROR;
-                                      }
-                                      s = NULL;
-                                    }
-  |  case_opt_stmt reference_stmt { if (read_all && yang_read_reference(trg, $1.cs, s, "case")) {
-                                      YYERROR;
-                                    }
-                                    s = NULL;
-                                  }
-  |  case_opt_stmt data_def_stmt { actual = $1.cs;
-                                   actual_type = CASE_KEYWORD;
-                                   data_node = actual;
-                                 }
-     stmtsep
-  ;
-
-anyxml_stmt: ANYXML_KEYWORD sep identifier_arg_str { if (read_all) {
-                                                       if (!(actual = yang_read_node(trg,actual,s,LYS_ANYXML,sizeof(struct lys_node_anyxml)))) {YYERROR;}
-                                                       data_node = actual;
-                                                       if (data_node->parent && (data_node->parent->nodetype == LYS_GROUPING)) {
-                                                         data_node = NULL;
-                                                       }
-                                                       s=NULL;
-                                                     }
-                                                   }
-             anyxml_end;
-
-anyxml_end: ';'
-  |  '{' stmtsep
-         anyxml_opt_stmt
-     '}' ;
-
-anyxml_opt_stmt: @EMPTYDIR@ { if (read_all) {
-                            $$.anyxml = actual;
-                            actual_type = ANYXML_KEYWORD;
-                            if (size_arrays->node[size_arrays->next].if_features) {
-                              $$.anyxml->features = calloc(size_arrays->node[size_arrays->next].if_features, sizeof *$$.anyxml->features);
-                              if (!$$.anyxml->features) {
-                                LOGMEM;
-                                YYERROR;
-                              }
-                            }
-                            if (size_arrays->node[size_arrays->next].must) {
-                              $$.anyxml->must = calloc(size_arrays->node[size_arrays->next].must, sizeof *$$.anyxml->must);
-                              if (!$$.anyxml->features || !$$.anyxml->must) {
-                                LOGMEM;
-                                YYERROR;
-                              }
-                            }
-                            store_flags((struct lys_node *)$$.anyxml, size_arrays->node[size_arrays->next].flags, config_inherit);
-                            size_arrays->next++;
-                          } else {
-                            $$.index = size_arrays->size;
-                            if (yang_add_elem(&size_arrays->node, &size_arrays->size)) {
-                              LOGMEM;
-                              YYERROR;
-                            }
-                          }
-                        }
-  |  anyxml_opt_stmt when_stmt { actual = $1.anyxml; actual_type = ANYXML_KEYWORD; }
-     stmtsep
-  |  anyxml_opt_stmt if_feature_stmt { if (read_all) {
-                                         if (yang_read_if_feature(trg, $1.anyxml, s, unres, ANYXML_KEYWORD)) {YYERROR;}
-                                         s=NULL;
-                                       } else {
-                                         size_arrays->node[$1.index].if_features++;
-                                       }
-                                     }
-  |  anyxml_opt_stmt must_stmt { if (read_all) {
-                                   actual = $1.anyxml;
-                                   actual_type = ANYXML_KEYWORD;
-                                 } else {
-                                   size_arrays->node[$1.index].must++;
-                                 }
-                               }
-     stmtsep
-  |  anyxml_opt_stmt config_read_stmt { if (!read_all) {
-                                          if (yang_check_flags(&size_arrays->node[$1.index].flags, LYS_CONFIG_MASK, "config", "anyxml", $2)) {
-                                            YYERROR;
-                                          }
-                                        }
-                                      }
-  |  anyxml_opt_stmt mandatory_read_stmt { if (!read_all) {
-                                             if (yang_check_flags(&size_arrays->node[$1.index].flags, LYS_MAND_MASK, "mandatory", "anyxml", $2)) {
-                                               YYERROR;
-                                             }
-                                           }
-                                         }
-  |  anyxml_opt_stmt status_read_stmt { if (!read_all) {
-                                          if (yang_check_flags(&size_arrays->node[$1.index].flags, LYS_STATUS_MASK, "status", "anyxml", $2)) {
-                                            YYERROR;
-                                          }
-                                        }
-                                      }
-  |  anyxml_opt_stmt description_stmt { if (read_all && yang_read_description(trg, $1.anyxml, s, "anyxml")) {
-                                          YYERROR;
-                                        }
-                                        s = NULL;
-                                      }
-  |  anyxml_opt_stmt reference_stmt { if (read_all && yang_read_reference(trg, $1.anyxml, s, "anyxml")) {
-                                        YYERROR;
-                                      }
-                                      s = NULL;
-                                    }
-
-uses_stmt: USES_KEYWORD sep identifier_ref_arg_str { if (read_all) {
-                                                       if (!(actual = yang_read_node(trg,actual,s,LYS_USES,sizeof(struct lys_node_uses)))) {YYERROR;}
-                                                       data_node = actual;
-                                                       if (data_node->parent && (data_node->parent->nodetype == LYS_GROUPING)) {
-                                                         data_node = NULL;
-                                                       }
-                                                       s=NULL;
-                                                     }
-                                                   }
-           uses_end { if (read_all) {
-                        if (unres_schema_add_node(trg, unres, actual, UNRES_USES, NULL) == -1) {
-                          YYERROR;
-                        }
-                      }
-                    }
-
-uses_end: ';'
-  |  '{' stmtsep
-         uses_opt_stmt
-     '}' ;
-
-uses_opt_stmt: @EMPTYDIR@ { if (read_all) {
-                          $$.uses.ptr_uses = actual;
-                          $$.uses.config_inherit = config_inherit;
-                          actual_type = USES_KEYWORD;
-                          if (size_arrays->node[size_arrays->next].if_features) {
-                            $$.uses.ptr_uses->features = calloc(size_arrays->node[size_arrays->next].if_features, sizeof *$$.uses.ptr_uses->features);
-                            if (!$$.uses.ptr_uses->features) {
-                              LOGMEM;
-                              YYERROR;
-                            }
-                          }
-                          if (size_arrays->node[size_arrays->next].refine) {
-                            $$.uses.ptr_uses->refine = calloc(size_arrays->node[size_arrays->next].refine, sizeof *$$.uses.ptr_uses->refine);
-                            if (!$$.uses.ptr_uses->refine) {
-                              LOGMEM;
-                              YYERROR;
-                            }
-                          }
-                          if (size_arrays->node[size_arrays->next].augment) {
-                            $$.uses.ptr_uses->augment = calloc(size_arrays->node[size_arrays->next].augment, sizeof *$$.uses.ptr_uses->augment);
-                            if (!$$.uses.ptr_uses->augment) {
-                              LOGMEM;
-                              YYERROR;
-                            }
-                          }
-                          store_flags((struct lys_node *)$$.uses.ptr_uses, size_arrays->node[size_arrays->next].flags, config_inherit);
-                          size_arrays->next++;
-                        } else {
-                          $$.index = size_arrays->size;
-                          if (yang_add_elem(&size_arrays->node, &size_arrays->size)) {
-                            LOGMEM;
-                            YYERROR;
-                          }
-                        }
-                      }
-  |  uses_opt_stmt when_stmt { actual = $1.uses.ptr_uses; actual_type = USES_KEYWORD; }
-     stmtsep
-  |  uses_opt_stmt if_feature_stmt { if (read_all) {
-                                       if (yang_read_if_feature(trg, $1.uses.ptr_uses, s, unres, USES_KEYWORD)) {YYERROR;}
-                                       s=NULL;
-                                     } else {
-                                       size_arrays->node[$1.index].if_features++;
-                                     }
-                                   }
-  |  uses_opt_stmt status_read_stmt { if (!read_all) {
-                                        if (yang_check_flags(&size_arrays->node[$1.index].flags, LYS_STATUS_MASK, "status", "uses", $2)) {
-                                          YYERROR;
-                                        }
-                                      }
-                                    }
-  |  uses_opt_stmt description_stmt { if (read_all && yang_read_description(trg, $1.uses.ptr_uses, s, "uses")) {
-                                        YYERROR;
-                                      }
-                                      s = NULL;
-                                    }
-  |  uses_opt_stmt reference_stmt { if (read_all && yang_read_reference(trg, $1.uses.ptr_uses, s, "uses")) {
-                                      YYERROR;
-                                    }
-                                    s = NULL;
-                                  }
-  |  uses_opt_stmt refine_stmt { if (read_all) {
-                                   actual = $1.uses.ptr_uses;
-                                   actual_type = USES_KEYWORD;
-                                 } else {
-                                   size_arrays->node[$1.index].refine++;
-                                 }
-                               }
-     stmtsep
-  |  uses_opt_stmt uses_augment_stmt { if (read_all) {
-                                         actual = $1.uses.ptr_uses;
-                                         actual_type = USES_KEYWORD;
-                                         data_node = actual;
-                                         if (data_node->parent && (data_node->parent->nodetype == LYS_GROUPING)) {
-                                           data_node = NULL;
-                                         }
-                                         config_inherit = $1.uses.config_inherit;
-                                       } else {
-                                         size_arrays->node[$1.index].augment++;
-                                       }
-                                     }
-     stmtsep
-  ;
-
-refine_stmt: REFINE_KEYWORD sep refine_arg_str { if (read_all) {
-                                                   if (!(actual = yang_read_refine(trg, actual, s))) {
-                                                     YYERROR;
-                                                   }
-                                                   s = NULL;
-                                                 }
-                                               }
-             refine_end;
-
-refine_end: ';'
-  |  '{' stmtsep
-         refine_body_opt_stmts
-     '}' ;
-
-
-refine_arg_str: descendant_schema_nodeid optsep
-  | string_1
-  ;
-
-refine_body_opt_stmts: @EMPTYDIR@ { if (read_all) {
-                                  $$.refine = actual;
-                                  actual_type = REFINE_KEYWORD;
-                                  if (size_arrays->node[size_arrays->next].must) {
-                                    $$.refine->must = calloc(size_arrays->node[size_arrays->next].must, sizeof *$$.refine->must);
-                                    if (!$$.refine->must) {
-                                      LOGMEM;
-                                      YYERROR;
-                                    }
-                                    $$.refine->target_type = LYS_LIST | LYS_LEAFLIST | LYS_CONTAINER | LYS_ANYXML;
-                                  }
-                                  size_arrays->next++;
-                                } else {
-                                  $$.index = size_arrays->size;
-                                  if (yang_add_elem(&size_arrays->node, &size_arrays->size)) {
-                                    LOGMEM;
-                                    YYERROR;
-                                  }
-                                }
-                              }
-  |  refine_body_opt_stmts must_stmt stmtsep { if (read_all) {
-                                         actual = $1.refine;
-                                         actual_type = REFINE_KEYWORD;
-                                       } else {
-                                         size_arrays->node[$1.index].must++;
-                                       }
-                                     }
-  |  refine_body_opt_stmts presence_stmt { if (read_all) {
-                                             if ($1.refine->target_type) {
-                                               if ($1.refine->target_type & LYS_CONTAINER) {
-                                                 if ($1.refine->mod.presence) {
-                                                   LOGVAL(LYE_TOOMANY, LY_VLOG_NONE, NULL, "presence", "refine");
-                                                   free(s);
-                                                   YYERROR;
-                                                 }
-                                                 $1.refine->target_type = LYS_CONTAINER;
-                                                 $1.refine->mod.presence = lydict_insert_zc(trg->ctx, s);
-                                               } else {
-                                                 free(s);
-                                                 LOGVAL(LYE_MISSCHILDSTMT, LY_VLOG_NONE, NULL, "presence", "refine");
-                                                 LOGVAL(LYE_SPEC, LY_VLOG_NONE, NULL, "Invalid refine target nodetype for the substatements.");
-                                                 YYERROR;
-                                               }
-                                             } else {
-                                               $1.refine->target_type = LYS_CONTAINER;
-                                               $1.refine->mod.presence = lydict_insert_zc(trg->ctx, s);
-                                             }
-                                             s = NULL;
-                                             $$ = $1;
-                                           }
-                                         }
-  |  refine_body_opt_stmts default_stmt { if (read_all) {
-                                            if ($1.refine->target_type) {
-                                              if ($1.refine->target_type & (LYS_LEAF | LYS_CHOICE)) {
-                                                $1.refine->target_type &= (LYS_LEAF | LYS_CHOICE);
-                                                if ($1.refine->mod.dflt) {
-                                                  LOGVAL(LYE_TOOMANY, LY_VLOG_NONE, NULL, "default", "refine");
-                                                  free(s);
-                                                  YYERROR;
-                                                }
-                                                $1.refine->mod.dflt = lydict_insert_zc(trg->ctx, s);
-                                              } else {
-                                                free(s);
-                                                LOGVAL(LYE_MISSCHILDSTMT, LY_VLOG_NONE, NULL, "default", "refine");
-                                                LOGVAL(LYE_SPEC, LY_VLOG_NONE, NULL, "Invalid refine target nodetype for the substatements.");
-                                                YYERROR;
-                                              }
-                                            } else {
-                                              $1.refine->target_type = LYS_LEAF | LYS_CHOICE;
-                                              $1.refine->mod.dflt = lydict_insert_zc(trg->ctx, s);
-                                            }
-                                            s = NULL;
-                                            $$ = $1;
-                                          }
-                                        }
-  |  refine_body_opt_stmts config_stmt { if (read_all) {
-                                           if ($1.refine->target_type) {
-                                             if ($1.refine->target_type & (LYS_LEAF | LYS_CHOICE | LYS_LIST | LYS_CONTAINER | LYS_LEAFLIST)) {
-                                               $1.refine->target_type &= (LYS_LEAF | LYS_CHOICE | LYS_LIST | LYS_CONTAINER | LYS_LEAFLIST);
-                                               if (yang_check_flags(&$1.refine->flags, LYS_CONFIG_MASK, "config", "refine", $2)) {
-                                                 YYERROR;
-                                               }
-                                             } else {
-                                               LOGVAL(LYE_MISSCHILDSTMT, LY_VLOG_NONE, NULL, "config", "refine");
-                                               LOGVAL(LYE_SPEC, LY_VLOG_NONE, NULL, "Invalid refine target nodetype for the substatements.");
-                                               YYERROR;
-                                             }
-                                           } else {
-                                             $1.refine->target_type = LYS_LEAF | LYS_CHOICE | LYS_LIST | LYS_CONTAINER | LYS_LEAFLIST;
-                                             $1.refine->flags |= $2;
-                                           }
-                                           $$ = $1;
-                                         }
-                                       }
-  |  refine_body_opt_stmts mandatory_stmt { if (read_all) {
-                                              if ($1.refine->target_type) {
-                                                if ($1.refine->target_type & (LYS_LEAF | LYS_CHOICE | LYS_ANYXML)) {
-                                                  $1.refine->target_type &= (LYS_LEAF | LYS_CHOICE | LYS_ANYXML);
-                                                  if (yang_check_flags(&$1.refine->flags, LYS_MAND_MASK, "mandatory", "refine", $2)) {
-                                                    YYERROR;
-                                                  }
-                                                } else {
-                                                  LOGVAL(LYE_MISSCHILDSTMT, LY_VLOG_NONE, NULL, "mandatory", "refine");
-                                                  LOGVAL(LYE_SPEC, LY_VLOG_NONE, NULL, "Invalid refine target nodetype for the substatements.");
-                                                  YYERROR;
-                                                }
-                                              } else {
-                                                $1.refine->target_type = LYS_LEAF | LYS_CHOICE | LYS_ANYXML;
-                                                $1.refine->flags |= $2;
-                                              }
-                                              $$ = $1;
-                                            }
-                                          }
-  |  refine_body_opt_stmts min_elements_stmt { if (read_all) {
-                                                 if ($1.refine->target_type) {
-                                                   if ($1.refine->target_type & (LYS_LIST | LYS_LEAFLIST)) {
-                                                     $1.refine->target_type &= (LYS_LIST | LYS_LEAFLIST);
-                                                     /* magic - bit 3 in flags means min set */
-                                                     if ($1.refine->flags & 0x04) {
-                                                       LOGVAL(LYE_TOOMANY, LY_VLOG_NONE, NULL, "min-elements", "refine");
-                                                       YYERROR;
-                                                     }
-                                                     $1.refine->flags |= 0x04;
-                                                     $1.refine->mod.list.min = $2;
-                                                   } else {
-                                                     LOGVAL(LYE_MISSCHILDSTMT, LY_VLOG_NONE, NULL, "min-elements", "refine");
-                                                     LOGVAL(LYE_SPEC, LY_VLOG_NONE, NULL, "Invalid refine target nodetype for the substatements.");
-                                                     YYERROR;
-                                                   }
-                                                 } else {
-                                                   $1.refine->target_type = LYS_LIST | LYS_LEAFLIST;
-                                                   /* magic - bit 3 in flags means min set */
-                                                   $1.refine->flags |= 0x04;
-                                                   $1.refine->mod.list.min = $2;
-                                                 }
-                                                 $$ = $1;
-                                               }
-                                             }
-  |  refine_body_opt_stmts max_elements_stmt { if (read_all) {
-                                                 if ($1.refine->target_type) {
-                                                   if ($1.refine->target_type & (LYS_LIST | LYS_LEAFLIST)) {
-                                                     $1.refine->target_type &= (LYS_LIST | LYS_LEAFLIST);
-                                                     /* magic - bit 4 in flags means max set */
-                                                     if ($1.refine->flags & 0x08) {
-                                                       LOGVAL(LYE_TOOMANY, LY_VLOG_NONE, NULL, "max-elements", "refine");
-                                                       YYERROR;
-                                                     }
-                                                     $1.refine->flags |= 0x08;
-                                                     $1.refine->mod.list.max = $2;
-                                                   } else {
-                                                     LOGVAL(LYE_MISSCHILDSTMT, LY_VLOG_NONE, NULL, "max-elements", "refine");
-                                                     LOGVAL(LYE_SPEC, LY_VLOG_NONE, NULL, "Invalid refine target nodetype for the substatements.");
-                                                     YYERROR;
-                                                   }
-                                                 } else {
-                                                   $1.refine->target_type = LYS_LIST | LYS_LEAFLIST;
-                                                   /* magic - bit 4 in flags means max set */
-                                                   $1.refine->flags |= 0x08;
-                                                   $1.refine->mod.list.max = $2;
-                                                 }
-                                                 $$ = $1;
-                                               }
-                                             }
-  |  refine_body_opt_stmts description_stmt { if (read_all && yang_read_description(trg, $1.refine, s, "refine")) {
-                                                YYERROR;
-                                              }
-                                              s = NULL;
-                                            }
-  |  refine_body_opt_stmts reference_stmt { if (read_all && yang_read_reference(trg, $1.refine, s, "refine")) {
-                                              YYERROR;
-                                            }
-                                            s = NULL;
-                                          }
-
-uses_augment_stmt: AUGMENT_KEYWORD sep uses_augment_arg_str { if (read_all) {
-                                                                if (!(actual = yang_read_augment(trg, actual, s))) {
-                                                                  YYERROR;
-                                                                }
-                                                                data_node = actual;
-                                                                s = NULL;
-                                                              }
-                                                            }
-                   '{' stmtsep
-                       augment_opt_stmt { if (read_all && !($7.node.flag & LYS_DATADEF)){
-                                            LOGVAL(LYE_MISSCHILDSTMT, LY_VLOG_NONE, NULL, "data-def or case", "uses/augment");
-                                            YYERROR;
-                                          }
-                                        }
-                   '}' ;
-
-uses_augment_arg_str: descendant_schema_nodeid optsep
-  |  string_1
-  ;
-
-augment_stmt: AUGMENT_KEYWORD sep augment_arg_str { if (read_all) {
-                                                      if (!(actual = yang_read_augment(trg, NULL, s))) {
-                                                        YYERROR;
-                                                      }
-                                                      data_node = actual;
-                                                      s = NULL;
-                                                    }
-                                                  }
-              '{' stmtsep
-                  augment_opt_stmt { if (read_all) {
-                                       if (!($7.node.flag & LYS_DATADEF)){
-                                         LOGVAL(LYE_MISSCHILDSTMT, LY_VLOG_NONE, NULL, "data-def or case", "augment");
-                                         YYERROR;
-                                       }
-                                       if (unres_schema_add_node(trg, unres, actual, UNRES_AUGMENT, NULL) == -1) {
-                                         YYERROR;
-                                       }
-                                     }
-                                   }
-               '}' ;
-
-augment_opt_stmt: @EMPTYDIR@ { if (read_all) {
-                             $$.node.ptr_augment = actual;
-                             $$.node.flag = 0;
-                             actual_type = AUGMENT_KEYWORD;
-                             if (size_arrays->node[size_arrays->next].if_features) {
-                               $$.node.ptr_augment->features = calloc(size_arrays->node[size_arrays->next].if_features, sizeof *$$.node.ptr_augment->features);
-                               if (!$$.node.ptr_augment->features) {
-                                 LOGMEM;
-                                 YYERROR;
-                               }
-                             }
-                             config_inherit = DISABLE_INHERIT;
-                             size_arrays->next++;
-                           } else {
-                             $$.index = size_arrays->size;
-                             if (yang_add_elem(&size_arrays->node, &size_arrays->size)) {
-                               LOGMEM;
-                               YYERROR;
-                             }
-                           }
-                         }
-  |  augment_opt_stmt when_stmt { actual = $1.node.ptr_augment; actual_type = AUGMENT_KEYWORD; }
-     stmtsep
-  |  augment_opt_stmt if_feature_stmt { if (read_all) {
-                                          if (yang_read_if_feature(trg, $1.node.ptr_augment, s, unres, AUGMENT_KEYWORD)) {YYERROR;}
-                                          s=NULL;
-                                        } else {
-                                          size_arrays->node[$1.index].if_features++;
-                                        }
-                                      }
-  |  augment_opt_stmt status_stmt { if (read_all) {
-                                      if (yang_check_flags(&$1.node.ptr_augment->flags, LYS_STATUS_MASK, "status", "augment", $2)) {
-                                        YYERROR;
-                                      }
-                                    }
-                                  }
-  |  augment_opt_stmt description_stmt { if (read_all && yang_read_description(trg, $1.node.ptr_augment, s, "augment")) {
-                                           YYERROR;
-                                         }
-                                         s = NULL;
-                                       }
-  |  augment_opt_stmt reference_stmt { if (read_all && yang_read_reference(trg, $1.node.ptr_augment, s, "augment")) {
-                                         YYERROR;
-                                       }
-                                       s = NULL;
-                                     }
-  |  augment_opt_stmt data_def_stmt { if (read_all) {
-                                        actual = $1.node.ptr_augment;
-                                        actual_type = AUGMENT_KEYWORD;
-                                        $1.node.flag |= LYS_DATADEF;
-                                        data_node = actual;
-                                      }
-                                    }
-     stmtsep { $$ = $1; }
-  |  augment_opt_stmt case_stmt { if (read_all) {
-                                    actual = $1.node.ptr_augment;
-                                    actual_type = AUGMENT_KEYWORD;
-                                    $1.node.flag |= LYS_DATADEF;
-                                    data_node = actual;
-                                  }
-                                }
-     stmtsep { $$ = $1; }
-  ;
-
-augment_arg_str: absolute_schema_nodeids optsep
-  |  string_1
-  ;
-
-rpc_stmt: RPC_KEYWORD sep identifier_arg_str { if (read_all) {
-                                                 if (!(actual = yang_read_node(trg, NULL, s, LYS_RPC, sizeof(struct lys_node_rpc)))) {
-                                                   YYERROR;
-                                                 }
-                                                 data_node = actual;
-                                                 s = NULL;
-                                               }
-                                               config_inherit = DISABLE_INHERIT;
-                                             }
-          rpc_end { config_inherit = ENABLE_INHERIT; }
-
-rpc_end: ';'
-  |  '{' stmtsep
-         rpc_opt_stmt
-      '}'
-
-
-rpc_opt_stmt: @EMPTYDIR@ { if (read_all) {
-                         $$.node.ptr_rpc = actual;
-                         $$.node.flag = 0;
-                         actual_type = RPC_KEYWORD;
-                         if (size_arrays->node[size_arrays->next].if_features) {
-                           $$.node.ptr_rpc->features = calloc(size_arrays->node[size_arrays->next].if_features, sizeof *$$.node.ptr_rpc->features);
-                           if (!$$.node.ptr_rpc->features) {
-                             LOGMEM;
-                             YYERROR;
-                           }
-                         }
-                         if (size_arrays->node[size_arrays->next].tpdf) {
-                           $$.node.ptr_rpc->tpdf = calloc(size_arrays->node[size_arrays->next].tpdf, sizeof *$$.node.ptr_rpc->tpdf);
-                           if (!$$.node.ptr_rpc->tpdf) {
-                             LOGMEM;
-                             YYERROR;
-                           }
-                         }
-                         store_flags((struct lys_node *)$$.node.ptr_rpc, size_arrays->node[size_arrays->next].flags, 0);
-                         size_arrays->next++;
-                       } else {
-                         $$.index = size_arrays->size;
-                         if (yang_add_elem(&size_arrays->node, &size_arrays->size)) {
-                           LOGMEM;
-                           YYERROR;
-                         }
-                       }
-                     }
-  |  rpc_opt_stmt if_feature_stmt { if (read_all) {
-                                      if (yang_read_if_feature(trg, $1.node.ptr_rpc, s, unres, RPC_KEYWORD)) {YYERROR;}
-                                      s=NULL;
-                                    } else {
-                                      size_arrays->node[$1.index].if_features++;
-                                    }
-                                  }
-  |  rpc_opt_stmt status_read_stmt { if (!read_all) {
-                                       if (yang_check_flags(&size_arrays->node[$1.index].flags, LYS_STATUS_MASK, "status", "rpc", $2)) {
-                                         YYERROR;
-                                       }
-                                     }
-                                   }
-  |  rpc_opt_stmt description_stmt { if (read_all && yang_read_description(trg, $1.node.ptr_rpc, s, "rpc")) {
-                                       YYERROR;
-                                     }
-                                     s = NULL;
-                                   }
-  |  rpc_opt_stmt reference_stmt { if (read_all && yang_read_reference(trg, $1.node.ptr_rpc, s, "rpc")) {
-                                     YYERROR;
-                                   }
-                                   s = NULL;
-                                 }
-  |  rpc_opt_stmt typedef_stmt { if (read_all) {
-                                           actual = $1.node.ptr_rpc;
-                                           actual_type = RPC_KEYWORD;
-                                         } else {
-                                           size_arrays->node[$1.index].tpdf++;
-                                         }
-                                       }
-     stmtsep
-  |  rpc_opt_stmt grouping_stmt { actual = $1.node.ptr_rpc;
-                                  actual_type = RPC_KEYWORD;
-                                  data_node = actual;
-                                }
-     stmtsep
-  |  rpc_opt_stmt input_stmt { if ($1.node.flag & LYS_RPC_INPUT) {
-                                 LOGVAL(LYE_TOOMANY, LY_VLOG_LYS, $1.node.ptr_rpc, "input", "rpc");
-                                 YYERROR;
-                               }
-                               $1.node.flag |= LYS_RPC_INPUT;
-                               actual = $1.node.ptr_rpc;
-                               actual_type = RPC_KEYWORD;
-                               data_node = actual;
-                             }
-     stmtsep { $$ = $1; }
-  |  rpc_opt_stmt output_stmt { if ($1.node.flag & LYS_RPC_OUTPUT) {
-                                  LOGVAL(LYE_TOOMANY, LY_VLOG_LYS, $1.node.ptr_rpc, "output", "rpc");
-                                  YYERROR;
-                                }
-                                $1.node.flag |= LYS_RPC_OUTPUT;
-                                actual = $1.node.ptr_rpc;
-                                actual_type = RPC_KEYWORD;
-                                data_node = actual;
-                              }
-     stmtsep { $$ = $1; }
-
-input_stmt: INPUT_KEYWORD optsep { if (read_all) {
-                                     if (!(actual = yang_read_node(trg, actual, NULL, LYS_INPUT, sizeof(struct lys_node_rpc_inout)))) {
-                                      YYERROR;
-                                     }
-                                     data_node = actual;
-                                   }
-                                 }
-            '{' stmtsep
-                input_output_opt_stmt { if (read_all && !($6.node.flag & LYS_DATADEF)) {
-                                          LOGVAL(LYE_MISSCHILDSTMT, LY_VLOG_NONE, "data-def", "input");
-                                          YYERROR;
-                                        }
-                                      }
-            '}'
-
-input_output_opt_stmt: @EMPTYDIR@ { if (read_all) {
-                                  $$.node.ptr_inout = actual;
-                                  $$.node.flag = 0;
-                                  actual_type = INPUT_KEYWORD;
-                                  if (size_arrays->node[size_arrays->next].tpdf) {
-                                    $$.node.ptr_inout->tpdf = calloc(size_arrays->node[size_arrays->next].tpdf, sizeof *$$.node.ptr_inout->tpdf);
-                                    if (!$$.node.ptr_inout->tpdf) {
-                                      LOGMEM;
-                                      YYERROR;
-                                    }
-                                  }
-                                  size_arrays->next++;
-                                } else {
-                                  $$.index = size_arrays->size;
-                                  if (yang_add_elem(&size_arrays->node, &size_arrays->size)) {
-                                    LOGMEM;
-                                    YYERROR;
-                                  }
-                                }
-                              }
-  |  input_output_opt_stmt typedef_stmt { if (read_all) {
-                                                    actual = $1.node.ptr_inout;
-                                                    actual_type = INPUT_KEYWORD;
-                                                  } else {
-                                                    size_arrays->node[$1.index].tpdf++;
-                                                  }
-                                                }
-     stmtsep
-  |  input_output_opt_stmt grouping_stmt { actual = $1.node.ptr_inout;
-                                           actual_type = INPUT_KEYWORD;
-                                           data_node = actual;
-                                         }
-     stmtsep
-  |  input_output_opt_stmt data_def_stmt { if (read_all) {
-                                             actual = $1.node.ptr_inout;
-                                             actual_type = INPUT_KEYWORD;
-                                             $1.node.flag |= LYS_DATADEF;
-                                             data_node = actual;
-                                           }
-                                         }
-     stmtsep { $$ = $1; }
-  ;
-
-output_stmt: OUTPUT_KEYWORD optsep { if (read_all) {
-                                       if (!(actual = yang_read_node(trg, actual, NULL, LYS_OUTPUT, sizeof(struct lys_node_rpc_inout)))) {
-                                        YYERROR;
-                                       }
-                                       data_node = actual;
-                                     }
-                                   }
-             '{' stmtsep
-                 input_output_opt_stmt { if (read_all && !($6.node.flag & LYS_DATADEF)) {
-                                           LOGVAL(LYE_MISSCHILDSTMT, LY_VLOG_NONE, "data-def", "output");
-                                           YYERROR;
-                                         }
-                                       }
-             '}'
-
-notification_stmt: NOTIFICATION_KEYWORD sep identifier_arg_str { if (read_all) {
-                                                                   if (!(actual = yang_read_node(trg, NULL, s, LYS_NOTIF, sizeof(struct lys_node_notif)))) {
-                                                                    YYERROR;
-                                                                   }
-                                                                   data_node = actual;
-                                                                 }
-                                                                 config_inherit = DISABLE_INHERIT;
-                                                               }
-                   notification_end { config_inherit = ENABLE_INHERIT; }
-
-notification_end: ';' { if (read_all) {
-                          size_arrays->next++;
-                        }
-                      }
-  |  '{' stmtsep
-         notification_opt_stmt
-      '}' ;
-
-
-notification_opt_stmt: @EMPTYDIR@ { if (read_all) {
-                                  $$.notif = actual;
-                                  actual_type = NOTIFICATION_KEYWORD;
-                                  if (size_arrays->node[size_arrays->next].if_features) {
-                                    $$.notif->features = calloc(size_arrays->node[size_arrays->next].if_features, sizeof *$$.notif->features);
-                                    if (!$$.notif->features) {
-                                      LOGMEM;
-                                      YYERROR;
-                                    }
-                                  }
-                                  if (size_arrays->node[size_arrays->next].tpdf) {
-                                    $$.notif->tpdf = calloc(size_arrays->node[size_arrays->next].tpdf, sizeof *$$.notif->tpdf);
-                                    if (!$$.notif->tpdf) {
-                                      LOGMEM;
-                                      YYERROR;
-                                    }
-                                  }
-                                  store_flags((struct lys_node *)$$.notif, size_arrays->node[size_arrays->next].flags, 0);
-                                  size_arrays->next++;
-                                } else {
-                                  $$.index = size_arrays->size;
-                                  if (yang_add_elem(&size_arrays->node, &size_arrays->size)) {
-                                    LOGMEM;
-                                    YYERROR;
-                                  }
-                                }
-                              }
-  |  notification_opt_stmt if_feature_stmt { if (read_all) {
-                                               if (yang_read_if_feature(trg, $1.notif, s, unres, NOTIFICATION_KEYWORD)) {YYERROR;}
-                                               s=NULL;
-                                             } else {
-                                               size_arrays->node[$1.index].if_features++;
-                                             }
-                                           }
-  |  notification_opt_stmt status_read_stmt { if (!read_all) {
-                                                if (yang_check_flags(&size_arrays->node[$1.index].flags, LYS_STATUS_MASK, "status", "notification", $2)) {
-                                                  YYERROR;
-                                                }
-                                              }
-                                            }
-  |  notification_opt_stmt description_stmt { if (read_all && yang_read_description(trg, $1.notif, s, "notification")) {
-                                                YYERROR;
-                                              }
-                                              s = NULL;
-                                            }
-  |  notification_opt_stmt reference_stmt { if (read_all && yang_read_reference(trg, $1.notif, s, "notification")) {
-                                              YYERROR;
-                                            }
-                                            s = NULL;
-                                          }
-  |  notification_opt_stmt typedef_stmt { if (read_all) {
-                                                    actual = $1.notif;
-                                                    actual_type = NOTIFICATION_KEYWORD;
-                                                  } else {
-                                                    size_arrays->node[$1.index].tpdf++;
-                                                  }
-                                                }
-     stmtsep
-  |  notification_opt_stmt grouping_stmt { actual = $1.notif;
-                                           actual_type = NOTIFICATION_KEYWORD;
-                                           data_node = actual;
-                                         }
-     stmtsep
-  |  notification_opt_stmt data_def_stmt { actual = $1.notif;
-                                           actual_type = NOTIFICATION_KEYWORD;
-                                           data_node = actual;
-                                         }
-     stmtsep
-  ;
-
-deviation_stmt: DEVIATION_KEYWORD sep deviation_arg_str { if (read_all) {
-                                                            if (!(actual = yang_read_deviation(trg, s))) {
-                                                              YYERROR;
-                                                            }
-                                                            s = NULL;
-                                                            trg->deviation_size++;
-                                                            }
-                                                        }
-                '{' stmtsep
-                    deviation_opt_stmt  { if (read_all) {
-                                            if (actual_type == DEVIATION_KEYWORD) {
-                                              LOGVAL(LYE_MISSCHILDSTMT, LY_VLOG_NONE, NULL, "deviate", "deviation");
-                                              YYERROR;
-                                            }
-                                            if (yang_check_deviation(trg, actual, unres)) {
-                                              YYERROR;
-                                            }
-                                            free($7.deviation);
-                                          }
-                                        }
-                '}'
-
-deviation_opt_stmt: @EMPTYDIR@ { if (read_all) {
-                               $$.deviation = actual;
-                               actual_type = DEVIATION_KEYWORD;
-                               if (size_arrays->node[size_arrays->next].deviate) {
-                                 $$.deviation->deviation->deviate = calloc(size_arrays->node[size_arrays->next].deviate, sizeof *$$.deviation->deviation->deviate);
-                                 if (!$$.deviation->deviation->deviate) {
-                                   LOGMEM;
-                                   YYERROR;
-                                 }
-                               }
-                               size_arrays->next++;
-                             } else {
-                               $$.index = size_arrays->size;
-                               if (yang_add_elem(&size_arrays->node, &size_arrays->size)) {
-                                 LOGMEM;
-                                 YYERROR;
-                               }
-                             }
-                           }
-  |  deviation_opt_stmt description_stmt { if (read_all && yang_read_description(trg, $1.deviation->deviation, s, "deviation")) {
-                                             free($1.deviation);
-                                             YYERROR;
-                                           }
-                                           s = NULL;
-                                           $$ = $1;
-                                         }
-  |  deviation_opt_stmt reference_stmt { if (read_all && yang_read_reference(trg, $1.deviation->deviation, s, "deviation")) {
-                                           free($1.deviation);
-                                           YYERROR;
-                                         }
-                                         s = NULL;
-                                         $$ = $1;
-                                       }
-  |  deviation_opt_stmt DEVIATE_KEYWORD sep deviate_body_stmt { if (read_all) {
-                                                                  actual = $1.deviation;
-                                                                  actual_type = DEVIATE_KEYWORD;
-                                                                  $$ = $1;
-                                                                } else {
-                                                                  /* count of deviate statemenet */
-                                                                  size_arrays->node[$1.index].deviate++;
-                                                                }
-                                                              }
-
-deviation_arg_str: absolute_schema_nodeids optsep
-  | string_1
-
-deviate_body_stmt: deviate_not_supported_stmt
-                   { if (read_all && yang_read_deviate_unsupported(actual)) {
-                       YYERROR;
-                     }
-                   }
-  |  deviate_stmts optsep
-
-deviate_stmts: deviate_add_stmt
-  |  deviate_replace_stmt
-  |  deviate_delete_stmt
-  ;
-
-deviate_not_supported_stmt: NOT_SUPPORTED_KEYWORD optsep stmtend;
-
-deviate_add_stmt: ADD_KEYWORD optsep { if (read_all && yang_read_deviate(actual, LY_DEVIATE_ADD)) {
-                                         YYERROR;
-                                       }
-                                     }
-                  deviate_add_end
-
-deviate_add_end: ';'
-  |  '{' stmtsep
-         deviate_add_opt_stmt
-     '}'
-
-deviate_add_opt_stmt: @EMPTYDIR@ { if (read_all) {
-                                 $$.deviation = actual;
-                                 actual_type = ADD_KEYWORD;
-                                 if (size_arrays->node[size_arrays->next].must) {
-                                    if (yang_read_deviate_must(actual, size_arrays->node[size_arrays->next].must)) {
-                                      YYERROR;
-                                    }
-                                  }
-                                  if (size_arrays->node[size_arrays->next].unique) {
-                                    if (yang_read_deviate_unique(actual, size_arrays->node[size_arrays->next].unique)) {
-                                      YYERROR;
-                                    }
-                                  }
-                                  size_arrays->next++;
-                               } else {
-                                 $$.index = size_arrays->size;
-                                 if (yang_add_elem(&size_arrays->node, &size_arrays->size)) {
-                                   LOGMEM;
-                                   YYERROR;
-                                 }
-                               }
-                             }
-  |  deviate_add_opt_stmt units_stmt { if (read_all) {
-                                         if (yang_read_deviate_units(trg->ctx, $1.deviation, s)) {
-                                           YYERROR;
-                                         }
-                                         s = NULL;
-                                         $$ = $1;
-                                       }
-                                     }
-  |  deviate_add_opt_stmt must_stmt stmtsep { if (read_all) {
-                                        actual = $1.deviation;
-                                        actual_type = ADD_KEYWORD;
-                                        $$ = $1;
-                                      } else {
-                                        size_arrays->node[$1.index].must++;
-                                      }
-                                    }
-  |  deviate_add_opt_stmt unique_stmt { if (read_all) {
-                                          struct lys_node_list *list;
-
-                                          list = (struct lys_node_list *)$1.deviation->target;
-                                          if (yang_fill_unique(trg, list, &list->unique[list->unique_size], s, NULL)) {
-                                            list->unique_size++;
-                                            YYERROR;
-                                          }
-                                          list->unique_size++;
-                                          free(s);
-                                          s = NULL;
-                                          $$ = $1;
-                                        } else {
-                                          size_arrays->node[$1.index].unique++;
-                                        }
-                                      }
-  |  deviate_add_opt_stmt default_stmt { if (read_all) {
-                                           if (yang_read_deviate_default(trg->ctx, $1.deviation, s)) {
-                                             YYERROR;
-                                           }
-                                           s = NULL;
-                                           $$ = $1;
-                                         }
-                                       }
-  |  deviate_add_opt_stmt config_stmt { if (read_all) {
-                                          if (yang_read_deviate_config($1.deviation, $2)) {
-                                            YYERROR;
-                                          }
-                                          $$ = $1;
-                                        }
-                                      }
-  |  deviate_add_opt_stmt mandatory_stmt { if (read_all) {
-                                             if (yang_read_deviate_mandatory($1.deviation, $2)) {
-                                               YYERROR;
-                                             }
-                                             $$ = $1;
-                                           }
-                                         }
-  |  deviate_add_opt_stmt min_elements_stmt { if (read_all) {
-                                                if ($1.deviation->deviate->min_set) {
-                                                  LOGVAL(LYE_TOOMANY, LY_VLOG_NONE, NULL, "min-elements", "deviation");
-                                                  YYERROR;
-                                                }
-                                                if (yang_read_deviate_minmax($1.deviation, $2, 0)) {
-                                                  YYERROR;
-                                                }
-                                                $$ =  $1;
-                                              }
-                                            }
-  |  deviate_add_opt_stmt max_elements_stmt { if (read_all) {
-                                                if ($1.deviation->deviate->max_set) {
-                                                  LOGVAL(LYE_TOOMANY, LY_VLOG_NONE, NULL, "max-elements", "deviation");
-                                                  YYERROR;
-                                                }
-                                                if (yang_read_deviate_minmax($1.deviation, $2, 1)) {
-                                                  YYERROR;
-                                                }
-                                                $$ =  $1;
-                                              }
-                                            }
-
-deviate_delete_stmt: DELETE_KEYWORD optsep { if (read_all && yang_read_deviate(actual, LY_DEVIATE_DEL)) {
-                                               YYERROR;
-                                             }
-                                           }
-                     deviate_delete_end
-
-deviate_delete_end: ';'
-  |  '{' stmtsep
-         deviate_delete_opt_stmt
-      '}' ;
-
-deviate_delete_opt_stmt: @EMPTYDIR@ { if (read_all) {
-                                    $$.deviation = actual;
-                                    actual_type = DELETE_KEYWORD;
-                                    if (size_arrays->node[size_arrays->next].must) {
-                                      if (yang_read_deviate_must(actual, size_arrays->node[size_arrays->next].must)) {
-                                        YYERROR;
-                                      }
-                                    }
-                                    if (size_arrays->node[size_arrays->next].unique) {
-                                      if (yang_read_deviate_unique(actual, size_arrays->node[size_arrays->next].unique)) {
-                                        YYERROR;
-                                      }
-                                    }
-                                    size_arrays->next++;
-                                  } else {
-                                    $$.index = size_arrays->size;
-                                    if (yang_add_elem(&size_arrays->node, &size_arrays->size)) {
-                                      LOGMEM;
-                                      YYERROR;
-                                    }
-                                  }
-                                }
-  |  deviate_delete_opt_stmt units_stmt { if (read_all) {
-                                            if (yang_read_deviate_units(trg->ctx, $1.deviation, s)) {
-                                              YYERROR;
-                                            }
-                                            s = NULL;
-                                            $$ = $1;
-                                          }
-                                        }
-  |  deviate_delete_opt_stmt must_stmt stmtsep { if (read_all) {
-                                           if (yang_check_deviate_must(trg->ctx, $1.deviation)) {
-                                             YYERROR;
-                                           }
-                                           actual = $1.deviation;
-                                           actual_type = DELETE_KEYWORD;
-                                           $$ = $1;
-                                         } else {
-                                           size_arrays->node[$1.index].must++;
-                                         }
-                                       }
-  |  deviate_delete_opt_stmt unique_stmt { if (read_all) {
-                                             if (yang_check_deviate_unique(trg, $1.deviation, s)) {
-                                               YYERROR;
-                                             }
-                                             s = NULL;
-                                             $$ = $1;
-                                           } else {
-                                             size_arrays->node[$1.index].unique++;
-                                           }
-                                         }
-  |  deviate_delete_opt_stmt default_stmt { if (read_all) {
-                                              if (yang_read_deviate_default(trg->ctx, $1.deviation, s)) {
-                                                YYERROR;
-                                              }
-                                              s = NULL;
-                                              $$ = $1;
-                                            }
-                                          }
-
-deviate_replace_stmt: REPLACE_KEYWORD optsep { if (read_all && yang_read_deviate(actual, LY_DEVIATE_RPL)) {
-                                                 YYERROR;
-                                               }
-                                             }
-                      deviate_replace_end
-
-deviate_replace_end: ';'
-  |  '{' stmtsep
-         deviate_replace_opt_stmt
-     '}' ;
-
-deviate_replace_opt_stmt: @EMPTYDIR@ { if (read_all) {
-                                    $$.deviation = actual;
-                                    actual_type = REPLACE_KEYWORD;
-                                  }
-                                }
-  |  deviate_replace_opt_stmt type_stmt stmtsep { if (read_all) {
-                                            if (unres_schema_add_node(trg, unres, $1.deviation->deviate->type, UNRES_TYPE_DER, $1.deviation->target)) {
-                                              YYERROR;
-                                            }
-                                          }
-                                        }
-  |  deviate_replace_opt_stmt units_stmt { if (read_all) {
-                                             if (yang_read_deviate_units(trg->ctx, $1.deviation, s)) {
-                                               YYERROR;
-                                             }
-                                             s = NULL;
-                                             $$ = $1;
-                                           }
-                                         }
-  |  deviate_replace_opt_stmt default_stmt { if (read_all) {
-                                               if (yang_read_deviate_default(trg->ctx, $1.deviation, s)) {
-                                                 YYERROR;
-                                               }
-                                               s = NULL;
-                                               $$ = $1;
-                                             }
-                                           }
-  |  deviate_replace_opt_stmt config_stmt { if (read_all) {
-                                              if (yang_read_deviate_config($1.deviation, $2)) {
-                                                YYERROR;
-                                              }
-                                              $$ = $1;
-                                            }
-                                          }
-  |  deviate_replace_opt_stmt mandatory_stmt { if (read_all) {
-                                                 if (yang_read_deviate_mandatory($1.deviation, $2)) {
-                                                   YYERROR;
-                                                 }
-                                                 $$ = $1;
-                                               }
-                                             }
-  |  deviate_replace_opt_stmt min_elements_stmt { if (read_all) {
-                                                    if ($1.deviation->deviate->min_set) {
-                                                      LOGVAL(LYE_TOOMANY, LY_VLOG_NONE, NULL, "min-elements", "deviate");
-                                                      YYERROR;
-                                                    }
-                                                    if (yang_read_deviate_minmax($1.deviation, $2, 0)) {
-                                                      YYERROR;
-                                                    }
-                                                    $$ =  $1;
-                                                  }
-                                                }
-  |  deviate_replace_opt_stmt max_elements_stmt { if (read_all) {
-                                                    if ($1.deviation->deviate->max_set) {
-                                                      LOGVAL(LYE_TOOMANY, LY_VLOG_NONE, NULL, "max-elements", "deviate");
-                                                      YYERROR;
-                                                    }
-                                                    if (yang_read_deviate_minmax($1.deviation, $2, 1)) {
-                                                      YYERROR;
-                                                    }
-                                                    $$ =  $1;
-                                                  }
-                                                }
-
-when_stmt: WHEN_KEYWORD sep string  { if (read_all && !(actual=yang_read_when(trg, actual, actual_type, s))) {YYERROR;} s=NULL; actual_type=WHEN_KEYWORD;}
-           when_end;
-
-when_end: ';'
-  |  '{' stmtsep
-         when_opt_stmt
-     '}'
-
-when_opt_stmt: @EMPTYDIR@
-  |  when_opt_stmt description_stmt { if (read_all && yang_read_description(trg, actual, s, "when")) {
-                                        YYERROR;
-                                      }
-                                      s = NULL;
-                                    }
-  |  when_opt_stmt reference_stmt { if (read_all && yang_read_reference(trg, actual, s, "when")) {
-                                      YYERROR;
-                                    }
-                                    s = NULL;
-                                  }
-
-config_stmt: CONFIG_KEYWORD sep config_arg_str stmtend { $$ = $3; }
-
-config_read_stmt: CONFIG_KEYWORD sep { read_all = (read_all) ? LY_READ_ONLY_SIZE : LY_READ_ALL; }
-                  config_arg_str { read_all = (read_all) ? LY_READ_ONLY_SIZE : LY_READ_ALL; }
-                  stmtend { $$ = $4; }
-
-config_arg_str: TRUE_KEYWORD optsep { $$ = LYS_CONFIG_W; }
-  |  FALSE_KEYWORD optsep { $$ = LYS_CONFIG_R; }
-  |  string_1 { if (read_all) {
-                  if (!strcmp(s, "true")) {
-                    $$ = LYS_CONFIG_W;
-                  } else if (!strcmp(s, "false")) {
-                    $$ = LYS_CONFIG_R;
-                  } else {
-                    LOGVAL(LYE_INARG, LY_VLOG_NONE, NULL, s, "config");
-                    free(s);
-                    YYERROR;
-                  }
-                  free(s);
-                  s = NULL;
-                }
-              }
-
-mandatory_stmt: MANDATORY_KEYWORD sep mandatory_arg_str stmtend { $$ = $3; }
-
-mandatory_read_stmt: MANDATORY_KEYWORD sep { read_all = (read_all) ? LY_READ_ONLY_SIZE : LY_READ_ALL; }
-                     mandatory_arg_str { read_all = (read_all) ? LY_READ_ONLY_SIZE : LY_READ_ALL; }
-                     stmtend { $$ = $4; }
-
-mandatory_arg_str: TRUE_KEYWORD optsep { $$ = LYS_MAND_TRUE; }
-  |  FALSE_KEYWORD optsep { $$ = LYS_MAND_FALSE; }
-  |  string_1 { if (read_all) {
-                  if (!strcmp(s, "true")) {
-                    $$ = LYS_MAND_TRUE;
-                  } else if (!strcmp(s, "false")) {
-                    $$ = LYS_MAND_FALSE;
-                  } else {
-                    LOGVAL(LYE_INARG, LY_VLOG_NONE, NULL, s, "mandatory");
-                    free(s);
-                    YYERROR;
-                  }
-                  free(s);
-                  s = NULL;
-                }
-              }
-
-presence_stmt: PRESENCE_KEYWORD sep string stmtend;
-
-min_elements_stmt: MIN_ELEMENTS_KEYWORD sep min_value_arg_str stmtend { $$ = $3; }
-
-min_value_arg_str: non_negative_integer_value optsep { $$ = $1; }
-  |  string_1 { if (read_all) {
-                  if (strlen(s) == 1 && s[0] == '0') {
-                    $$ = 0;
-                  } else {
-                    /* convert it to uint32_t */
-                    uint64_t val;
-                    char *endptr;
-
-                    val = strtoul(yyget_text(scanner), &endptr, 10);
-                    if (val > UINT32_MAX || *endptr) {
-                        LOGVAL(LYE_INARG, LY_VLOG_NONE, NULL, s, "min-elements");
-                        free(s);
-                        YYERROR;
-                    }
-                    $$ = (uint32_t) val;
-                  }
-                  free(s);
-                  s = NULL;
-                }
-              }
-
-max_elements_stmt: MAX_ELEMENTS_KEYWORD sep max_value_arg_str stmtend { $$ = $3; }
-
-max_value_arg_str: UNBOUNDED_KEYWORD optsep { $$ = 0; }
-  |  positive_integer_value optsep { $$ = $1; }
-  |  string_1 { if (read_all) {
-                  if (!strcmp(s, "unbounded")) {
-                    $$ = 0;
-                  } else {
-                    /* convert it to uint32_t */
-                    uint64_t val;
-                    char *endptr;
-
-                    val = strtoul(yyget_text(scanner), &endptr, 10);
-                    if (val > UINT32_MAX || *endptr) {
-                        LOGVAL(LYE_INARG, LY_VLOG_NONE, NULL, s, "max-elements");
-                        free(s);
-                        YYERROR;
-                    }
-                    $$ = (uint32_t) val;
-                  }
-                  free(s);
-                  s = NULL;
-                }
-              }
-
-ordered_by_stmt: ORDERED_BY_KEYWORD sep ordered_by_arg_str stmtend { $$ = $3; }
-
-ordered_by_arg_str: USER_KEYWORD optsep { $$ = LYS_USERORDERED; }
-  |  SYSTEM_KEYWORD optsep { $$ = LYS_SYSTEMORDERED; }
-  |  string_1 { if (!strcmp(s, "user")) {
-                  $$ = LYS_USERORDERED;
-                } else if (!strcmp(s, "system")) {
-                  $$ = LYS_SYSTEMORDERED;
-                } else {
-                  free(s);
-                  YYERROR;
-                }
-                free(s);
-                s=NULL;
-              }
-
-must_stmt: MUST_KEYWORD sep string { if (read_all) {
-                                       if (!(actual=yang_read_must(trg, actual, s, actual_type))) {YYERROR;}
-                                       s=NULL;
-                                       actual_type=MUST_KEYWORD;
-                                     }
-                                   }
-           must_end;
-
-must_end: ';'
-  |  '{' stmtsep
-         message_opt_stmt
-     '}'
-  ;
-
-unique_stmt: UNIQUE_KEYWORD sep unique_arg_str;
-
-unique_arg_str: descendant_schema_nodeid unique_arg
-  |  string_1 stmtend;
-
-unique_arg: sep descendant_schema_nodeid unique_arg
-  |  stmtend;
-
-key_stmt: KEY_KEYWORD sep key_arg_str;
-
-key_arg_str: node_identifier { if (read_all){
-                                 s = strdup(yyget_text(scanner));
-                                 if (!s) {
-                                   LOGMEM;
-                                   YYERROR;
-                                 }
-                               }
-                             }
-             key_opt
-  |  string_1 stmtend
-  ;
-
-key_opt: sep node_identifier { if (read_all) {
-                                 s = ly_realloc(s,strlen(s) + yyget_leng(scanner) + 2);
-                                 if (!s) {
-                                   LOGMEM;
-                                   YYERROR;
-                                 }
-                                 strcat(s," ");
-                                 strcat(s, yyget_text(scanner));
-                                }
-                             }
-         key_opt
-  | stmtend
-  ;
-
-range_arg_str: string { if (read_all) {
-                          $$ = actual;
-                          if (!(actual = yang_read_range(trg, actual, s))) {
-                             YYERROR;
-                          }
-                          actual_type = RANGE_KEYWORD;
-                          s = NULL;
-                        }
-                      }
-
-absolute_schema_nodeid: '/' node_identifier { if (read_all) {
-                                                if (s) {
-                                                  s = ly_realloc(s,strlen(s) + yyget_leng(scanner) + 2);
-                                                  if (!s) {
-                                                    LOGMEM;
-                                                    YYERROR;
-                                                  }
-                                                  strcat(s,"/");
-                                                  strcat(s, yyget_text(scanner));
-                                                } else {
-                                                  s = malloc(yyget_leng(scanner) + 2);
-                                                  if (!s) {
-                                                    LOGMEM;
-                                                    YYERROR;
-                                                  }
-                                                  s[0]='/';
-                                                  memcpy(s + 1, yyget_text(scanner), yyget_leng(scanner) + 1);
-                                                }
-                                              }
-                                            }
-
-absolute_schema_nodeids: absolute_schema_nodeid absolute_schema_nodeid_opt;
-
-absolute_schema_nodeid_opt: @EMPTYDIR@
-  |  absolute_schema_nodeid_opt absolute_schema_nodeid
-  ;
-
-descendant_schema_nodeid: node_identifier { if (read_all)  {
-                                              if (s) {
-                                                s = ly_realloc(s,strlen(s) + yyget_leng(scanner) + 1);
-                                                if (!s) {
-                                                  LOGMEM;
-                                                  YYERROR;
-                                                }
-                                                strcat(s, yyget_text(scanner));
-                                              } else {
-                                                s = strdup(yyget_text(scanner));
-                                                if (!s) {
-                                                  LOGMEM;
-                                                  YYERROR;
-                                                }
-                                              }
-                                            }
-                                          }
-                          absolute_schema_nodeid_opt;
-
-path_arg_str: { tmp_s = yyget_text(scanner); } absolute_paths { if (read_all) {
-                                                     s = strdup(tmp_s);
-                                                     if (!s) {
-                                                       LOGMEM;
-                                                       YYERROR;
-                                                     }
-                                                     s[strlen(s) - 1] = '\0';
-                                                   }
-                                                 }
-  |  { tmp_s = yyget_text(scanner); } relative_path { if (read_all) {
-                                           s = strdup(tmp_s);
-                                           if (!s) {
-                                             LOGMEM;
-                                             YYERROR;
-                                           }
-                                           s[strlen(s) - 1] = '\0';
-                                         }
-                                       }
-  |  string_1
-  ;
-
-absolute_path: '/' node_identifier path_predicate
-
-absolute_paths: absolute_path absolute_path_opt
-
-absolute_path_opt: @EMPTYDIR@
-  |  absolute_path_opt absolute_path;
-
-relative_path: relative_path_part1 relative_path_part1_opt descendant_path
-
-relative_path_part1: DOUBLEDOT '/';
-
-relative_path_part1_opt: @EMPTYDIR@
-  |  relative_path_part1_opt relative_path_part1;
-
-descendant_path: node_identifier descendant_path_opt
-
-descendant_path_opt: @EMPTYDIR@
-  |  path_predicate absolute_paths;
-
-path_predicate: @EMPTYDIR@
-  | path_predicate '[' whitespace_opt path_equality_expr whitespace_opt ']'
-
-path_equality_expr: node_identifier whitespace_opt '=' whitespace_opt path_key_expr
-
-path_key_expr: current_function_invocation whitespace_opt '/' whitespace_opt
-                     rel_path_keyexpr
-
-rel_path_keyexpr: rel_path_keyexpr_part1 rel_path_keyexpr_part1_opt
-                    node_identifier rel_path_keyexpr_part2
-                     node_identifier
-
-rel_path_keyexpr_part1: DOUBLEDOT whitespace_opt '/' whitespace_opt;
-
-rel_path_keyexpr_part1_opt: @EMPTYDIR@
-  |  rel_path_keyexpr_part1_opt rel_path_keyexpr_part1;
-
-rel_path_keyexpr_part2: @EMPTYDIR@
-  | rel_path_keyexpr_part2 whitespace_opt '/' whitespace_opt node_identifier;
-
-current_function_invocation: CURRENT_KEYWORD whitespace_opt '(' whitespace_opt ')'
-
-positive_integer_value: NON_NEGATIVE_INTEGER { /* convert it to uint32_t */
-                                                unsigned long val;
-
-                                                val = strtoul(yyget_text(scanner), NULL, 10);
-                                                if (val > UINT32_MAX) {
-                                                    LOGVAL(LYE_SPEC, LY_VLOG_NONE, NULL, "Converted number is very long.");
-                                                    YYERROR;
-                                                }
-                                                $$ = (uint32_t) val;
-                                             }
-
-non_negative_integer_value: ZERO { $$ = 0; }
-  |  positive_integer_value { $$ = $1; }
-  ;
-
-integer_value: ZERO { $$ = 0; }
-  |  integer_value_convert { /* convert it to int32_t */
-               int64_t val;
-
-               val = strtoll(yyget_text(scanner), NULL, 10);
-               if (val < INT32_MIN || val > INT32_MAX) {
-                   LOGVAL(LYE_SPEC, LY_VLOG_NONE, NULL, "The number is not in the correct range (INT32_MIN..INT32_MAX): \"%d\"",val);
-                   YYERROR;
-               }
-               $$ = (int32_t) val;
-             }
-  ;
-
-integer_value_convert: INTEGER
-  |  NON_NEGATIVE_INTEGER
-
-prefix_arg_str: string_1
-  |  identifiers optsep;
-
-identifier_arg_str: identifiers optsep
-  |  string_1 { if (read_all && lyp_check_identifier(s, LY_IDENT_SIMPLE, trg, NULL)) {
-                    free(s);
-                    YYERROR;
-                }
-              }
-
-node_identifier: identifier
-  |  IDENTIFIERPREFIX
-  ;
-
-identifier_ref_arg_str: identifiers optsep
-  | identifiers_ref optsep
-  | string_1 { if (read_all) {
-                 char *tmp;
-
-                 if ((tmp = strchr(s, ':'))) {
-                   *tmp = '\0';
-                   /* check prefix */
-                   if (lyp_check_identifier(s, LY_IDENT_SIMPLE, trg, NULL)) {
-                     free(s);
-                     YYERROR;
-                   }
-                   /* check identifier */
-                   if (lyp_check_identifier(tmp + 1, LY_IDENT_SIMPLE, trg, NULL)) {
-                     free(s);
-                     YYERROR;
-                   }
-                   *tmp = ':';
-                 } else {
-                   /* check identifier */
-                   if (lyp_check_identifier(s, LY_IDENT_SIMPLE, trg, NULL)) {
-                     free(s);
-                     YYERROR;
-                   }
-                 }
-               }
-             }
-
-stmtend: ';' stmtsep
-  | '{' stmtsep '}' stmtsep
-  ;
-
-stmtsep: @EMPTYDIR@
-  | stmtsep sep_stmt
-  | stmtsep unknown_statement
-  ;
-
-unknown_statement: IDENTIFIERPREFIX { if (read_all ) {
-                                       if (yang_use_extension(trg, data_node, actual, yyget_text(scanner))) {
-                                         YYERROR;
-                                       }
-                                     }
-                                   }
-                   string_opt unknown_statement_end
-
-string_opt: string_opt_part1 string_opt_part2
-
-string_opt_part1: @EMPTYDIR@
-  |  sep
-
-string_opt_part2: @EMPTYDIR@
-  |  STRING optsep string_opt_part3
-
-string_opt_part3: @EMPTYDIR@
-  |  string_opt_part3 '+' optsep STRING optsep
-
-unknown_statement_end: ';'
-  |  '{' optsep unknown_statement2_opt '}'
-
-unknown_statement2_opt: @EMPTYDIR@
-  |  node_identifier string_opt unknown_statement2_end;
-
-unknown_statement2_end: ';' optsep
-  |  '{' optsep unknown_statement2_opt '}' optsep
-
-sep_stmt: WHITESPACE
-  | EOL
-  ;
-
-optsep: @EMPTYDIR@
-  | optsep sep_stmt
-  ;
-
-sep: sep_stmt optsep;
-
-whitespace_opt: @EMPTYDIR@
-  | WHITESPACE
-  ;
-
-
-string: strings { if (read_all){
-                    s = strdup(yyget_text(scanner));
-                    if (!s) {
-                      LOGMEM;
-                      YYERROR;
-                    }
-                  }
-                }
-        optsep
-  |  string_1
-
-strings: STRINGS
-  |  REVISION_DATE
-  |  identifier
-  |  IDENTIFIERPREFIX
-  |  ZERO
-  |  INTEGER
-  |  NON_NEGATIVE_INTEGER
-
-identifier: IDENTIFIER
-  |  ANYXML_KEYWORD
-  |  ARGUMENT_KEYWORD
-  |  AUGMENT_KEYWORD
-  |  BASE_KEYWORD
-  |  BELONGS_TO_KEYWORD
-  |  BIT_KEYWORD
-  |  CASE_KEYWORD
-  |  CHOICE_KEYWORD
-  |  CONFIG_KEYWORD
-  |  CONTACT_KEYWORD
-  |  CONTAINER_KEYWORD
-  |  DEFAULT_KEYWORD
-  |  DESCRIPTION_KEYWORD
-  |  ENUM_KEYWORD
-  |  ERROR_APP_TAG_KEYWORD
-  |  ERROR_MESSAGE_KEYWORD
-  |  EXTENSION_KEYWORD
-  |  DEVIATION_KEYWORD
-  |  DEVIATE_KEYWORD
-  |  FEATURE_KEYWORD
-  |  FRACTION_DIGITS_KEYWORD
-  |  GROUPING_KEYWORD
-  |  IDENTITY_KEYWORD
-  |  IF_FEATURE_KEYWORD
-  |  IMPORT_KEYWORD
-  |  INCLUDE_KEYWORD
-  |  INPUT_KEYWORD
-  |  KEY_KEYWORD
-  |  LEAF_KEYWORD
-  |  LEAF_LIST_KEYWORD
-  |  LENGTH_KEYWORD
-  |  LIST_KEYWORD
-  |  MANDATORY_KEYWORD
-  |  MAX_ELEMENTS_KEYWORD
-  |  MIN_ELEMENTS_KEYWORD
-  |  MODULE_KEYWORD
-  |  MUST_KEYWORD
-  |  NAMESPACE_KEYWORD
-  |  NOTIFICATION_KEYWORD
-  |  ORDERED_BY_KEYWORD
-  |  ORGANIZATION_KEYWORD
-  |  OUTPUT_KEYWORD
-  |  PATH_KEYWORD
-  |  PATTERN_KEYWORD
-  |  POSITION_KEYWORD
-  |  PREFIX_KEYWORD
-  |  PRESENCE_KEYWORD
-  |  RANGE_KEYWORD
-  |  REFERENCE_KEYWORD
-  |  REFINE_KEYWORD
-  |  REQUIRE_INSTANCE_KEYWORD
-  |  REVISION_KEYWORD
-  |  REVISION_DATE_KEYWORD
-  |  RPC_KEYWORD
-  |  STATUS_KEYWORD
-  |  SUBMODULE_KEYWORD
-  |  TYPE_KEYWORD
-  |  TYPEDEF_KEYWORD
-  |  UNIQUE_KEYWORD
-  |  UNITS_KEYWORD
-  |  USES_KEYWORD
-  |  VALUE_KEYWORD
-  |  WHEN_KEYWORD
-  |  YANG_VERSION_KEYWORD
-  |  YIN_ELEMENT_KEYWORD
-  |  ADD_KEYWORD
-  |  CURRENT_KEYWORD
-  |  DELETE_KEYWORD
-  |  DEPRECATED_KEYWORD
-  |  FALSE_KEYWORD
-  |  NOT_SUPPORTED_KEYWORD
-  |  OBSOLETE_KEYWORD
-  |  REPLACE_KEYWORD
-  |  SYSTEM_KEYWORD
-  |  TRUE_KEYWORD
-  |  UNBOUNDED_KEYWORD
-  |  USER_KEYWORD
-  ;
-
-identifiers: identifier { if (read_all) {
-                            s = strdup(yyget_text(scanner));
-                            if (!s) {
-                              LOGMEM;
-                              YYERROR;
-                            }
-                          }
-                        }
-
-identifiers_ref: IDENTIFIERPREFIX { if (read_all) {
-                                      s = strdup(yyget_text(scanner));
-                                      if (!s) {
-                                        LOGMEM;
-                                        YYERROR;
-                                      }
-                                    }
-                                  }
-
-%%
-
-void yyerror(YYLTYPE *yylloc, void *scanner, ...){
-
-  (void)yylloc; /* unused */
-  LOGVAL(LYE_INSTMT, LY_VLOG_NONE, NULL, yyget_text(scanner));
-  free(s);
-}
+/**
+ * @file yang.y
+ * @author Pavol Vican
+ * @brief YANG parser for libyang (bison grammar)
+ *
+ * Copyright (c) 2015 CESNET, z.s.p.o.
+ *
+ * This source code is licensed under BSD 3-Clause License (the "License").
+ * You may not use this file except in compliance with the License.
+ * You may obtain a copy of the License at
+ *
+ *     https://opensource.org/licenses/BSD-3-Clause
+ */
+
+%define api.pure full
+%locations
+
+%parse-param {void *scanner}
+%parse-param {struct lys_module *module}
+%parse-param {struct lys_submodule *submodule}
+%parse-param {struct unres_schema *unres}
+%parse-param {struct lys_array_size *size_arrays}
+%parse-param {int read_all}
+
+%lex-param {void *scanner}
+
+%{
+#include <stdio.h>
+#include <stdarg.h>
+#include <string.h>
+#include <stdlib.h>
+#include "context.h"
+#include "resolve.h"
+#include "common.h"
+#include "parser_yang.h"
+#include "parser_yang_lex.h"
+#include "parser.h"
+
+/* only syntax rules */
+#define EXTENSION_ARG 0x01
+#define EXTENSION_STA 0x02
+#define EXTENSION_DSC 0x04
+#define EXTENSION_REF 0x08
+#define DISABLE_INHERIT 0
+#define ENABLE_INHERIT 0x01
+
+void yyerror(YYLTYPE *yylloc, void *scanner, ...);
+char *s, *tmp_s;
+char rev[LY_REV_SIZE];
+struct lys_module *trg;
+/* temporary pointer for the check extension nacm */
+struct lys_node *data_node;
+/* pointer on the current parsed element*/
+void *actual;
+int config_inherit;
+int actual_type;
+int64_t cnt_val;
+%}
+
+%union {
+  int32_t i;
+  uint32_t uint;
+  char *str;
+  void *v;
+  struct lys_module *inc;
+  union {
+    uint32_t index;
+    struct lys_node_container *container;
+    struct lys_node_anyxml *anyxml;
+    struct type_choice choice;
+    struct type_node node;
+    struct lys_node_case *cs;
+    struct lys_node_grp *grouping;
+    struct type_uses uses;
+    struct lys_refine *refine;
+    struct lys_node_notif *notif;
+    struct type_deviation *deviation;
+  } nodes;
+}
+
+%token UNION_KEYWORD
+%token ANYXML_KEYWORD
+%token WHITESPACE
+%token ERROR
+%token EOL
+%token STRING
+%token STRINGS
+%token IDENTIFIER
+%token IDENTIFIERPREFIX
+%token REVISION_DATE
+%token TAB
+%token DOUBLEDOT
+%token URI
+%token INTEGER
+%token NON_NEGATIVE_INTEGER
+%token ZERO
+%token DECIMAL
+%token ARGUMENT_KEYWORD
+%token AUGMENT_KEYWORD
+%token BASE_KEYWORD
+%token BELONGS_TO_KEYWORD
+%token BIT_KEYWORD
+%token CASE_KEYWORD
+%token CHOICE_KEYWORD
+%token CONFIG_KEYWORD
+%token CONTACT_KEYWORD
+%token CONTAINER_KEYWORD
+%token DEFAULT_KEYWORD
+%token DESCRIPTION_KEYWORD
+%token ENUM_KEYWORD
+%token ERROR_APP_TAG_KEYWORD
+%token ERROR_MESSAGE_KEYWORD
+%token EXTENSION_KEYWORD
+%token DEVIATION_KEYWORD
+%token DEVIATE_KEYWORD
+%token FEATURE_KEYWORD
+%token FRACTION_DIGITS_KEYWORD
+%token GROUPING_KEYWORD
+%token IDENTITY_KEYWORD
+%token IF_FEATURE_KEYWORD
+%token IMPORT_KEYWORD
+%token INCLUDE_KEYWORD
+%token INPUT_KEYWORD
+%token KEY_KEYWORD
+%token LEAF_KEYWORD
+%token LEAF_LIST_KEYWORD
+%token LENGTH_KEYWORD
+%token LIST_KEYWORD
+%token MANDATORY_KEYWORD
+%token MAX_ELEMENTS_KEYWORD
+%token MIN_ELEMENTS_KEYWORD
+%token MODULE_KEYWORD
+%token MUST_KEYWORD
+%token NAMESPACE_KEYWORD
+%token NOTIFICATION_KEYWORD
+%token ORDERED_BY_KEYWORD
+%token ORGANIZATION_KEYWORD
+%token OUTPUT_KEYWORD
+%token PATH_KEYWORD
+%token PATTERN_KEYWORD
+%token POSITION_KEYWORD
+%token PREFIX_KEYWORD
+%token PRESENCE_KEYWORD
+%token RANGE_KEYWORD
+%token REFERENCE_KEYWORD
+%token REFINE_KEYWORD
+%token REQUIRE_INSTANCE_KEYWORD
+%token REVISION_KEYWORD
+%token REVISION_DATE_KEYWORD
+%token RPC_KEYWORD
+%token STATUS_KEYWORD
+%token SUBMODULE_KEYWORD
+%token TYPE_KEYWORD
+%token TYPEDEF_KEYWORD
+%token UNIQUE_KEYWORD
+%token UNITS_KEYWORD
+%token USES_KEYWORD
+%token VALUE_KEYWORD
+%token WHEN_KEYWORD
+%token YANG_VERSION_KEYWORD
+%token YIN_ELEMENT_KEYWORD
+%token ADD_KEYWORD
+%token CURRENT_KEYWORD
+%token DELETE_KEYWORD
+%token DEPRECATED_KEYWORD
+%token FALSE_KEYWORD
+%token NOT_SUPPORTED_KEYWORD
+%token OBSOLETE_KEYWORD
+%token REPLACE_KEYWORD
+%token SYSTEM_KEYWORD
+%token TRUE_KEYWORD
+%token UNBOUNDED_KEYWORD
+%token USER_KEYWORD
+
+%type <uint> positive_integer_value
+%type <uint> non_negative_integer_value
+%type <uint> max_value_arg_str
+%type <uint> max_elements_stmt
+%type <uint> min_value_arg_str
+%type <uint> min_elements_stmt
+%type <uint> decimal_string_restrictions
+%type <uint> fraction_digits_arg_str
+%type <uint> position_value_arg_str
+%type <uint> extension_opt_stmt
+%type <i> module_header_stmts
+%type <i> submodule_header_stmts
+%type <str> tmp_identifier_arg_str
+%type <str> message_opt_stmt
+%type <str> identity_opt_stmt
+%type <i> status_stmt
+%type <i> status_read_stmt
+%type <i> status_arg_str
+%type <i> config_stmt
+%type <i> config_read_stmt
+%type <i> config_arg_str
+%type <i> mandatory_stmt
+%type <i> mandatory_read_stmt
+%type <i> mandatory_arg_str
+%type <i> ordered_by_stmt
+%type <i> ordered_by_arg_str
+%type <i> integer_value_arg_str
+%type <i> integer_value
+%type <i> feature_opt_stmt
+%type <v> length_arg_str
+%type <v> pattern_arg_str
+%type <v> range_arg_str
+%type <v> enum_arg_str
+%type <v> bit_arg_str
+%type <v> union_spec
+%type <v> typedef_arg_str
+%type <nodes> container_opt_stmt
+%type <nodes> anyxml_opt_stmt
+%type <nodes> choice_opt_stmt
+%type <nodes> case_opt_stmt
+%type <nodes> grouping_opt_stmt
+%type <nodes> leaf_opt_stmt
+%type <nodes> leaf_list_opt_stmt
+%type <nodes> list_opt_stmt
+%type <nodes> type_opt_stmt
+%type <nodes> uses_opt_stmt
+%type <nodes> refine_body_opt_stmts
+%type <nodes> augment_opt_stmt
+%type <nodes> rpc_opt_stmt
+%type <nodes> input_output_opt_stmt
+%type <nodes> notification_opt_stmt
+%type <nodes> deviation_opt_stmt
+%type <nodes> deviate_add_opt_stmt
+%type <nodes> deviate_delete_opt_stmt
+%type <nodes> deviate_replace_opt_stmt
+%type <inc> include_stmt
+%type <inc> import_stmt
+
+%destructor { free($$); } tmp_identifier_arg_str
+%destructor { if (read_all && $$.choice.s) { free($$.choice.s); } } choice_opt_stmt
+%destructor { if (read_all) {
+                free($$.deviation);
+              }
+            } deviation_opt_stmt
+
+%%
+
+/* to simplify code, store the module/submodule being processed as trg */
+
+start: module_stmt
+ |  submodule_stmt { if (read_all && lyp_propagate_submodule(module, submodule)) {
+                       YYERROR;
+                     }
+                   }
+
+
+string_1: STRING  { if (read_all) {
+                      if (yyget_text(scanner)[0] == '"') {
+                        s = yang_read_string(yyget_text(scanner) + 1, yyget_leng(scanner) - 2, yylloc.first_column);
+                        if (!s) {
+                          YYERROR;
+                        }
+                      } else {
+                        s = calloc(1, yyget_leng(scanner) - 1);
+                        if (!s) {
+                          LOGMEM;
+                          YYERROR;
+                        }
+                        memcpy(s, yyget_text(scanner) + 1, yyget_leng(scanner) - 2);
+                      }
+                    }
+                  }
+optsep string_2
+
+
+string_2: @EMPTYDIR@
+  |  string_2 '+' optsep
+     STRING { if (read_all){
+                char *temp;
+                if (yyget_text(scanner)[0] == '"') {
+                  temp = yang_read_string(yyget_text(scanner) + 1, yyget_leng(scanner) - 2, yylloc.first_column);
+                  if (!temp) {
+                    YYERROR;
+                  }
+                  s = ly_realloc(s, strlen(temp) + strlen(s) + 1);
+                  if (s) {
+                    strcat(s, temp);
+                    free(temp);
+                  } else {
+                    free(temp);
+                    LOGMEM;
+                    YYERROR;
+                  }
+                } else {
+                  int length = yyget_leng(scanner) - 2 + strlen(s) + 1;
+                  s = ly_realloc(s, length);
+                  if (s) {
+                    memcpy(s + strlen(s), yyget_text(scanner) + 1, yyget_leng(scanner) - 2);
+                    s[length - 1] = '\0';
+                  } else {
+                    LOGMEM;
+                    YYERROR;
+                  }
+                }
+              }
+            }
+     optsep;
+
+module_stmt: optsep MODULE_KEYWORD sep identifier_arg_str { if (read_all) {
+                                                              if (submodule) {
+                                                                LOGVAL(LYE_INSTMT, LY_VLOG_NONE, NULL, "module");
+                                                                YYERROR;
+                                                              }
+                                                              trg = module;
+                                                              yang_read_common(trg,s,MODULE_KEYWORD);
+                                                              s = NULL;
+                                                              config_inherit = ENABLE_INHERIT;
+                                                            }
+                                                          }
+             '{' stmtsep
+                 module_header_stmts { if (read_all && !module->ns) { LOGVAL(LYE_MISSCHILDSTMT, LY_VLOG_NONE, NULL, "namespace", "module"); YYERROR; }
+                                       if (read_all && !module->prefix) { LOGVAL(LYE_MISSCHILDSTMT, LY_VLOG_NONE, NULL, "prefix", "module"); YYERROR; }
+                                     }
+                 linkage_stmts
+                 meta_stmts
+                 revision_stmts
+                 body_stmts
+             '}' optsep
+
+module_header_stmts: @EMPTYDIR@  { $$ = 0; }
+  |  module_header_stmts yang_version_stmt { if ($1) { LOGVAL(LYE_TOOMANY, LY_VLOG_NONE, NULL, "yang version", "module"); YYERROR; } $$ = 1; }
+  |  module_header_stmts namespace_stmt { if (read_all && yang_read_common(module, s, NAMESPACE_KEYWORD)) {YYERROR;} s=NULL; }
+  |  module_header_stmts prefix_stmt { if (read_all && yang_read_prefix(module, NULL, s, MODULE_KEYWORD)) {YYERROR;} s=NULL; }
+  ;
+
+submodule_stmt: optsep SUBMODULE_KEYWORD sep identifier_arg_str { if (read_all) {
+                                                                    if (!submodule) {
+                                                                      LOGVAL(LYE_INSTMT, LY_VLOG_NONE, NULL, "submodule");
+                                                                      YYERROR;
+                                                                    }
+                                                                    trg = (struct lys_module *)submodule;
+                                                                    yang_read_common(trg,s,MODULE_KEYWORD);
+                                                                    s = NULL;
+                                                                    config_inherit = ENABLE_INHERIT;
+                                                                  }
+                                                                }
+                '{' stmtsep
+                    submodule_header_stmts  { if (read_all && !submodule->prefix) {
+                                                LOGVAL(LYE_MISSCHILDSTMT, LY_VLOG_NONE, NULL, "belongs-to", "submodule");
+                                                YYERROR;
+                                              }
+                                            }
+                    linkage_stmts
+                    meta_stmts
+                    revision_stmts
+                    body_stmts
+                '}' optsep
+
+submodule_header_stmts: @EMPTYDIR@ { $$ = 0; }
+  |  submodule_header_stmts yang_version_stmt { if ($1) {
+                                                  LOGVAL(LYE_TOOMANY, LY_VLOG_NONE, NULL, "yang version", "submodule");
+                                                  YYERROR;
+                                                }
+                                                $$ = 1;
+                                              }
+  |  submodule_header_stmts { if (read_all) {
+                                if (submodule->prefix) {
+                                  LOGVAL(LYE_TOOMANY, LY_VLOG_NONE, NULL, "belongs-to", "submodule");
+                                  YYERROR;
+                                }
+                              }
+                            }
+     belongs_to_stmt
+
+yang_version_stmt: YANG_VERSION_KEYWORD sep yang_version_arg_str stmtend;
+
+yang_version_arg_str: NON_NEGATIVE_INTEGER { if (strlen(yyget_text(scanner))!=1 || yyget_text(scanner)[0]!='1') {
+                                               YYERROR;
+                                             }
+                                           } optsep
+  | string_1 { if (read_all) {
+                 if (strlen(s)!=1 || s[0]!='1') {
+                   free(s);
+                   YYERROR;
+                 }
+               }
+             }
+
+namespace_stmt: NAMESPACE_KEYWORD sep string stmtend;
+
+linkage_stmts: @EMPTYDIR@ { if (read_all) {
+                          if (size_arrays->imp) {
+                            trg->imp = calloc(size_arrays->imp, sizeof *trg->imp);
+                            if (!trg->imp) {
+                              LOGMEM;
+                              YYERROR;
+                            }
+                          }
+                          if (size_arrays->inc) {
+                            trg->inc = calloc(size_arrays->inc, sizeof *trg->inc);
+                            if (!trg->inc) {
+                              LOGMEM;
+                              YYERROR;
+                            }
+                            trg->inc_size = size_arrays->inc;
+                            size_arrays->inc = 0;
+                            /* trg->inc_size can be updated by the included submodules,
+                             * so we will use size_arrays->inc here, trg->inc_size stores the
+                             * target size of the array
+                             */
+                          }
+                        }
+                      }
+ |  linkage_stmts import_stmt
+ |  linkage_stmts include_stmt
+ ;
+
+import_stmt: IMPORT_KEYWORD sep tmp_identifier_arg_str {
+                 if (!read_all) {
+                   size_arrays->imp++;
+                 } else {
+                   actual = &trg->imp[trg->imp_size];
+                 }
+             }
+             '{' stmtsep
+                 prefix_stmt { if (read_all) {
+                                 if (yang_read_prefix(trg, actual, s, IMPORT_KEYWORD)) {YYERROR;}
+                                 s=NULL;
+                                 actual_type=IMPORT_KEYWORD;
+                               }
+                             }
+                 revision_date_opt
+             '}' stmtsep { if (read_all) {
+                             $$ = trg;
+                             if (yang_fill_import(trg, actual, $3)) {
+                               YYERROR;
+                             }
+                             trg = $$;
+                             config_inherit = ENABLE_INHERIT;
+                           }
+                         }
+
+tmp_identifier_arg_str: identifier_arg_str { $$ = s; s = NULL; }
+
+include_stmt: INCLUDE_KEYWORD sep identifier_arg_str { if (read_all) {
+                                                             memset(rev, 0, LY_REV_SIZE);
+                                                             actual_type = INCLUDE_KEYWORD;
+                                                           }
+                                                           else {
+                                                             size_arrays->inc++;
+                                                           }
+                                                         }
+              include_end stmtsep { if (read_all) {
+                                      $$ = trg;
+                                      if (yang_fill_include(module, submodule, s, rev, size_arrays->inc, unres)) {
+                                        YYERROR;
+                                      }
+                                      size_arrays->inc++;
+                                      s = NULL;
+                                      trg = $$;
+                                      config_inherit = ENABLE_INHERIT;
+                                    }
+                                  }
+
+include_end: ';'
+  | '{' stmtsep
+     revision_date_opt
+    '}'
+
+revision_date_opt: @EMPTYDIR@
+  | revision_date_stmt;
+
+revision_date_stmt: REVISION_DATE_KEYWORD sep revision_date optsep stmtend;
+
+revision_date: REVISION_DATE { if (read_all) {
+                                 if (actual_type==IMPORT_KEYWORD) {
+                                     memcpy(((struct lys_import *)actual)->rev, yyget_text(scanner), LY_REV_SIZE-1);
+                                 } else {                              // INCLUDE KEYWORD
+                                     memcpy(rev, yyget_text(scanner), LY_REV_SIZE - 1);
+                                 }
+                               }
+                             }
+
+belongs_to_stmt: BELONGS_TO_KEYWORD sep identifier_arg_str { if (read_all) {
+                                                               if (!ly_strequal(s, submodule->belongsto->name, 0)) {
+                                                                 LOGVAL(LYE_INARG, LY_VLOG_NONE, NULL, s, "belongs-to");
+                                                                 free(s);
+                                                                 YYERROR;
+                                                               }
+                                                               free(s);
+                                                               s = NULL;
+                                                             }
+                                                           }
+                 '{' stmtsep
+                     prefix_stmt { if (read_all) {
+                                     if (yang_read_prefix(trg, NULL, s, MODULE_KEYWORD)) {
+                                       YYERROR;
+                                     }
+                                     s = NULL;
+                                   }
+                                 }
+                 '}' stmtsep
+
+prefix_stmt: PREFIX_KEYWORD sep prefix_arg_str stmtend;
+
+meta_stmts: @EMPTYDIR@
+  |  meta_stmts organization_stmt { if (read_all && yang_read_common(trg, s, ORGANIZATION_KEYWORD)) {YYERROR;} s=NULL; }
+  |  meta_stmts contact_stmt { if (read_all && yang_read_common(trg, s, CONTACT_KEYWORD)) {YYERROR;} s=NULL; }
+  |  meta_stmts description_stmt { if (read_all && yang_read_description(trg, NULL, s, NULL)) {
+                                     YYERROR;
+                                   }
+                                   s = NULL;
+                                 }
+  |  meta_stmts reference_stmt { if (read_all && yang_read_reference(trg, NULL, s, NULL)) {
+                                   YYERROR;
+                                 }
+                                 s=NULL;
+                               }
+
+organization_stmt: ORGANIZATION_KEYWORD sep string stmtend;
+
+contact_stmt: CONTACT_KEYWORD sep string stmtend;
+
+description_stmt: DESCRIPTION_KEYWORD sep string stmtend;
+
+reference_stmt: REFERENCE_KEYWORD sep string stmtend;
+
+revision_stmts: @EMPTYDIR@ { if (read_all && size_arrays->rev) {
+                           trg->rev = calloc(size_arrays->rev, sizeof *trg->rev);
+                           if (!trg->rev) {
+                             LOGMEM;
+                             YYERROR;
+                           }
+                         }
+                       }
+  | revision_stmts revision_stmt stmtsep;
+
+
+revision_stmt: REVISION_KEYWORD sep date_arg_str { if (read_all) {
+                                                     if(!(actual=yang_read_revision(trg,s))) {YYERROR;}
+                                                     s=NULL;
+                                                   } else {
+                                                     size_arrays->rev++;
+                                                   }
+                                                 }
+               revision_end;
+
+revision_end: ';'
+  | '{' stmtsep { actual_type = REVISION_KEYWORD; }
+        revision_opt_stmt
+     '}'
+  ;
+
+revision_opt_stmt: @EMPTYDIR@
+  |  revision_opt_stmt description_stmt { if (read_all && yang_read_description(trg, actual, s, "revision")) {
+                                            YYERROR;
+                                          }
+                                          s = NULL;
+                                        }
+  |  revision_opt_stmt reference_stmt { if (read_all && yang_read_reference(trg, actual, s, "revision")) {
+                                          YYERROR;
+                                        }
+                                        s = NULL;
+                                      }
+  ;
+
+date_arg_str: REVISION_DATE { if (read_all) {
+                                s = strdup(yyget_text(scanner));
+                                if (!s) {
+                                  LOGMEM;
+                                  YYERROR;
+                                }
+                              }
+                            }
+              optsep
+  | string_1 { if (read_all && lyp_check_date(s)) {
+                   free(s);
+                   YYERROR;
+               }
+             }
+
+body_stmts: @EMPTYDIR@ { if (read_all) {
+                       if (size_arrays->features) {
+                         trg->features = calloc(size_arrays->features,sizeof *trg->features);
+                         if (!trg->features) {
+                           LOGMEM;
+                           YYERROR;
+                         }
+                       }
+                       if (size_arrays->ident) {
+                         trg->ident = calloc(size_arrays->ident,sizeof *trg->ident);
+                         if (!trg->ident) {
+                           LOGMEM;
+                           YYERROR;
+                         }
+                       }
+                       if (size_arrays->augment) {
+                         trg->augment = calloc(size_arrays->augment,sizeof *trg->augment);
+                         if (!trg->augment) {
+                           LOGMEM;
+                           YYERROR;
+                         }
+                       }
+                       if (size_arrays->tpdf) {
+                         trg->tpdf = calloc(size_arrays->tpdf, sizeof *trg->tpdf);
+                         if (!trg->tpdf) {
+                           LOGMEM;
+                           YYERROR;
+                         }
+                       }
+                       if (size_arrays->deviation) {
+                         trg->deviation = calloc(size_arrays->deviation, sizeof *trg->deviation);
+                         if (!trg->deviation) {
+                           LOGMEM;
+                           YYERROR;
+                         }
+                         /* module with deviation - must be implemented (description of /ietf-yang-library:modules-state/module/deviation) */
+                         module->implemented = 1;
+                       }
+                       actual = NULL;
+                     }
+                   }
+  | body_stmts body_stmt stmtsep { actual = NULL; }
+
+
+body_stmt: extension_stmt
+  | feature_stmt
+  | identity_stmt
+  | typedef_stmt { if (!read_all) { size_arrays->tpdf++; } }
+  | grouping_stmt
+  | data_def_stmt
+  | augment_stmt { if (!read_all) {
+                     size_arrays->augment++;
+                   } else {
+                     config_inherit = ENABLE_INHERIT;
+                   }
+                 }
+  | rpc_stmt
+  | notification_stmt
+  | deviation_stmt { if (!read_all) { size_arrays->deviation++; } }
+
+extension_stmt: EXTENSION_KEYWORD sep identifier_arg_str { if (read_all) {
+                                                             /* we have the following supported (hardcoded) extensions: */
+                                                             /* ietf-netconf's get-filter-element-attributes */
+                                                             if (!strcmp(module->ns, LY_NSNC) && !strcmp(s, "get-filter-element-attributes")) {
+                                                               LOGDBG("NETCONF filter extension found");
+                                                              /* NACM's default-deny-write and default-deny-all */
+                                                             } else if (!strcmp(module->ns, LY_NSNACM) &&
+                                                                        (!strcmp(s, "default-deny-write") || !strcmp(s, "default-deny-all"))) {
+                                                               LOGDBG("NACM extension found");
+                                                               /* other extensions are not supported, so inform about such an extension */
+                                                             } else {
+                                                               LOGWRN("Not supported \"%s\" extension statement found, ignoring.", s);
+                                                             }
+                                                             free(s);
+                                                             s = NULL;
+                                                           }
+                                                         }
+                extension_end
+
+extension_end: ';'
+  | '{' stmtsep
+        extension_opt_stmt
+    '}'
+
+extension_opt_stmt: @EMPTYDIR@ { $$ = 0; }
+  |  extension_opt_stmt argument_stmt { if ($1 & EXTENSION_ARG) {
+                                          LOGVAL(LYE_TOOMANY, LY_VLOG_NONE, NULL, "argument", "extension");
+                                          YYERROR;
+                                        }
+                                        $1 |= EXTENSION_ARG;
+                                        $$ = $1;
+                                      }
+  |  extension_opt_stmt status_stmt { if ($1 & EXTENSION_STA) {
+                                        LOGVAL(LYE_TOOMANY, LY_VLOG_NONE, NULL, "status", "extension");
+                                        YYERROR;
+                                      }
+                                      $1 |= EXTENSION_STA;
+                                      $$ = $1;
+                                    }
+  |  extension_opt_stmt description_stmt { if (read_all) {
+                                             free(s);
+                                             s= NULL;
+                                           }
+                                           if ($1 & EXTENSION_DSC) {
+                                             LOGVAL(LYE_TOOMANY, LY_VLOG_NONE, NULL, "description", "extension");
+                                             YYERROR;
+                                           }
+                                           $1 |= EXTENSION_DSC;
+                                           $$ = $1;
+                                         }
+  |  extension_opt_stmt reference_stmt { if (read_all) {
+                                           free(s);
+                                           s = NULL;
+                                         }
+                                         if ($1 & EXTENSION_REF) {
+                                           LOGVAL(LYE_TOOMANY, LY_VLOG_NONE, NULL, "reference", "extension");
+                                           YYERROR;
+                                         }
+                                         $1 |= EXTENSION_REF;
+                                         $$ = $1;
+                                       }
+
+argument_stmt: ARGUMENT_KEYWORD sep identifier_arg_str { free(s); s = NULL; } argument_end stmtsep;
+
+argument_end: ';'
+  | '{' stmtsep
+        yin_element_stmt
+    '}'
+
+yin_element_stmt: YIN_ELEMENT_KEYWORD sep yin_element_arg_str stmtend;
+
+yin_element_arg_str: TRUE_KEYWORD optsep
+  | FALSE_KEYWORD optsep
+  | string_1 { if (read_all) {
+                 if (strcmp(s, "true") && strcmp(s, "false")) {
+                    LOGVAL(LYE_INSTMT, LY_VLOG_NONE, NULL, s);
+                    free(s);
+                    YYERROR;
+                 }
+                 free(s);
+                 s = NULL;
+               }
+             }
+
+status_stmt:  STATUS_KEYWORD sep status_arg_str stmtend { $$ = $3; }
+
+status_read_stmt:  STATUS_KEYWORD sep { read_all = (read_all) ? LY_READ_ONLY_SIZE : LY_READ_ALL; }
+                   status_arg_str { read_all = (read_all) ? LY_READ_ONLY_SIZE : LY_READ_ALL; }
+                   stmtend { $$ = $4; }
+
+status_arg_str: CURRENT_KEYWORD optsep { $$ = LYS_STATUS_CURR; }
+  | OBSOLETE_KEYWORD optsep { $$ = LYS_STATUS_OBSLT; }
+  | DEPRECATED_KEYWORD optsep { $$ = LYS_STATUS_DEPRC; }
+  | string_1 { if (read_all) {
+                 if (!strcmp(s, "current")) {
+                   $$ = LYS_STATUS_CURR;
+                 } else if (!strcmp(s, "obsolete")) {
+                   $$ = LYS_STATUS_OBSLT;
+                 } else if (!strcmp(s, "deprecated")) {
+                   $$ = LYS_STATUS_DEPRC;
+                 } else {
+                   LOGVAL(LYE_INSTMT, LY_VLOG_NONE, NULL, s);
+                   free(s);
+                   YYERROR;
+                 }
+                 free(s);
+                 s = NULL;
+               }
+             }
+
+feature_stmt: FEATURE_KEYWORD sep identifier_arg_str { if (read_all) {
+                                                         if (!(actual = yang_read_feature(trg, s))) {YYERROR;}
+                                                         s=NULL;
+                                                       } else {
+                                                         size_arrays->features++;
+                                                       }
+                                                     }
+              feature_end
+
+feature_end: ';'
+  | '{' stmtsep
+        feature_opt_stmt
+    '}'
+  ;
+
+feature_opt_stmt: @EMPTYDIR@ { if (read_all) {
+                             if (size_arrays->node[size_arrays->next].if_features) {
+                               ((struct lys_feature*)actual)->features = calloc(size_arrays->node[size_arrays->next].if_features,
+                                                                                sizeof *((struct lys_feature*)actual)->features);
+                               if (!((struct lys_feature*)actual)->features) {
+                                 LOGMEM;
+                                 YYERROR;
+                               }
+                             }
+                             store_flags((struct lys_node *)actual, size_arrays->node[size_arrays->next].flags, 0);
+                             size_arrays->next++;
+                           } else {
+                             $$ = size_arrays->size;
+                             if (yang_add_elem(&size_arrays->node, &size_arrays->size)) {
+                               LOGMEM;
+                               YYERROR;
+                             }
+                           }
+                         }
+  |  feature_opt_stmt if_feature_stmt { if (read_all) {
+                                          if (yang_read_if_feature(trg, actual, s, unres, FEATURE_KEYWORD)) {YYERROR;}
+                                          s=NULL;
+                                        } else {
+                                          size_arrays->node[$1].if_features++;
+                                        }
+                                      }
+  |  feature_opt_stmt status_read_stmt { if (!read_all) {
+                                           if (yang_check_flags(&size_arrays->node[$1].flags, LYS_STATUS_MASK, "status", "feature", $2)) {
+                                             YYERROR;
+                                           }
+                                         }
+                                       }
+  |  feature_opt_stmt description_stmt { if (read_all && yang_read_description(trg, actual, s, "feature")) {
+                                           YYERROR;
+                                         }
+                                         s = NULL;
+                                       }
+  |  feature_opt_stmt reference_stmt { if (read_all && yang_read_reference(trg, actual, s, "feature")) {
+                                         YYERROR;
+                                       }
+                                       s = NULL;
+                                     }
+
+if_feature_stmt: IF_FEATURE_KEYWORD sep identifier_ref_arg_str stmtend;
+
+identity_stmt: IDENTITY_KEYWORD sep identifier_arg_str { if (read_all) {
+                                                           if (!(actual = yang_read_identity(trg,s))) {YYERROR;}
+                                                           s = NULL;
+                                                         } else {
+                                                           size_arrays->ident++;
+                                                         }
+                                                       }
+               identity_end;
+
+identity_end: ';'
+  |  '{' stmtsep
+         identity_opt_stmt { if (read_all && yang_read_base(module, actual, $3, unres)) {
+                               YYERROR;
+                             }
+                           }
+      '}'
+  ;
+
+identity_opt_stmt: @EMPTYDIR@ { $$ = NULL; }
+  |  identity_opt_stmt base_stmt { if (read_all) {
+                                     if ($1) {
+                                       LOGVAL(LYE_TOOMANY, LY_VLOG_NONE, NULL, "base", "identity");
+                                       free(s);
+                                       free($1);
+                                       YYERROR;
+                                     }
+                                     $$ = s;
+                                     s = NULL;
+                                   }
+                                 }
+  |  identity_opt_stmt status_stmt { if (read_all) {
+                                       if (yang_check_flags(&((struct lys_ident *)actual)->flags, LYS_STATUS_MASK, "status", "identity", $2)) {
+                                         YYERROR;
+                                       }
+                                     }
+                                   }
+  |  identity_opt_stmt description_stmt { if (read_all && yang_read_description(trg, actual, s, "identity")) {
+                                            free($1);
+                                            YYERROR;
+                                          }
+                                          s = NULL;
+                                        }
+  |  identity_opt_stmt reference_stmt { if (read_all && yang_read_reference(trg, actual, s, "identity")) {
+                                          free($1);
+                                          YYERROR;
+                                        }
+                                        s = NULL;
+                                      }
+
+base_stmt: BASE_KEYWORD sep identifier_ref_arg_str stmtend;
+
+typedef_stmt: TYPEDEF_KEYWORD sep typedef_arg_str
+              '{' stmtsep
+                  type_opt_stmt { if (read_all) {
+                                    if (!($6.node.flag & LYS_TYPE_DEF)) {
+                                      LOGVAL(LYE_MISSCHILDSTMT, LY_VLOG_NONE, NULL, "type", "typedef");
+                                      YYERROR;
+                                    }
+                                    if (unres_schema_add_node(trg, unres, &$6.node.ptr_tpdf->type, UNRES_TYPE_DER,(struct lys_node *) $3)) {
+                                      YYERROR;
+                                    }
+                                    actual = $3;
+
+                                    /* check default value */
+                                    if ($6.node.ptr_tpdf->dflt) {
+                                      if (unres_schema_add_str(trg, unres, &$6.node.ptr_tpdf->type, UNRES_TYPE_DFLT, $6.node.ptr_tpdf->dflt) == -1) {
+                                        YYERROR;
+                                      }
+                                    }
+                                  }
+                                }
+               '}' ;
+
+typedef_arg_str: identifier_arg_str { if (read_all) {
+                                        $$ = actual;
+                                        if (!(actual = yang_read_typedef(trg, actual, s))) {
+                                          YYERROR;
+                                        }
+                                        s = NULL;
+                                        actual_type = TYPEDEF_KEYWORD;
+                                      }
+                                    }
+
+type_stmt: TYPE_KEYWORD sep identifier_ref_arg_str { if (read_all && !(actual = yang_read_type(trg, actual, s, actual_type))) {
+                                                       YYERROR;
+                                                     }
+                                                     s = NULL;
+                                                   }
+           type_end;
+
+type_opt_stmt: @EMPTYDIR@ { $$.node.ptr_tpdf = actual;
+                        $$.node.flag = 0;
+                      }
+  |  type_opt_stmt { if (read_all && ($1.node.flag & LYS_TYPE_DEF)) {
+                       LOGVAL(LYE_TOOMANY, LY_VLOG_NONE, $1.node.ptr_tpdf, "type", "typedef");
+                       YYERROR;
+                     }
+                   }
+     type_stmt stmtsep { if (read_all) {
+                   actual = $1.node.ptr_tpdf;
+                   actual_type = TYPEDEF_KEYWORD;
+                   $1.node.flag |= LYS_TYPE_DEF;
+                   $$ = $1;
+                 }
+               }
+  |  type_opt_stmt units_stmt { if (read_all && yang_read_units(trg, $1.node.ptr_tpdf, s, TYPEDEF_KEYWORD)) {YYERROR;} s = NULL; }
+  |  type_opt_stmt default_stmt { if (read_all && yang_read_default(trg, $1.node.ptr_tpdf, s, TYPEDEF_KEYWORD)) {
+                                    YYERROR;
+                                  }
+                                  s = NULL;
+                                  $$ = $1;
+                                }
+  |  type_opt_stmt status_stmt { if (read_all) {
+                                   if (yang_check_flags(&$1.node.ptr_tpdf->flags, LYS_STATUS_MASK, "status", "typedef", $2)) {
+                                     YYERROR;
+                                   }
+                                 }
+                               }
+  |  type_opt_stmt description_stmt { if (read_all && yang_read_description(trg, $1.node.ptr_tpdf, s, "typedef")) {
+                                        YYERROR;
+                                      }
+                                      s = NULL;
+                                    }
+  |  type_opt_stmt reference_stmt { if (read_all && yang_read_reference(trg, $1.node.ptr_tpdf, s, "typedef")) {
+                                      YYERROR;
+                                    }
+                                    s = NULL;
+                                  }
+
+type_end: ';'
+  |  '{' stmtsep
+         type_body_stmts
+      '}'
+  ;
+
+
+type_body_stmts: decimal_string_restrictions
+  | enum_specification
+  | path_stmt  { /*leafref_specification */
+                 if (read_all) {
+                   ((struct yang_type *)actual)->base = LY_TYPE_LEAFREF;
+                   ((struct yang_type *)actual)->type->info.lref.path = lydict_insert_zc(trg->ctx, s);
+                   s = NULL;
+                 }
+               }
+  | base_stmt  { /*identityref_specification */
+                 if (read_all) {
+                   ((struct yang_type *)actual)->flags |= LYS_TYPE_BASE;
+                   ((struct yang_type *)actual)->base = LY_TYPE_LEAFREF;
+                   ((struct yang_type *)actual)->type->info.lref.path = lydict_insert_zc(trg->ctx, s);
+                   s = NULL;
+                 }
+               }
+  | require_instance_stmt  { /*instance_identifier_specification */
+                             if (read_all) {
+                               ((struct yang_type *)actual)->base = LY_TYPE_INST;
+                             }
+                           }
+  | bits_specification
+  ;
+
+
+decimal_string_restrictions: @EMPTYDIR@  { if (read_all) {
+                                         if (size_arrays->node[size_arrays->next].uni && size_arrays->node[size_arrays->next].pattern) {
+                                           LOGVAL(LYE_SPEC, LY_VLOG_NONE, NULL, "Invalid restriction in type \"%s\".", ((struct yang_type *)actual)->type->parent->name);
+                                           YYERROR;
+                                         }
+                                         if (size_arrays->node[size_arrays->next].pattern) {
+                                           ((struct yang_type *)actual)->type->info.str.patterns = calloc(size_arrays->node[size_arrays->next].pattern, sizeof(struct lys_restr));
+                                           if (!((struct yang_type *)actual)->type->info.str.patterns) {
+                                             LOGMEM;
+                                             YYERROR;
+                                           }
+                                           ((struct yang_type *)actual)->base = LY_TYPE_STRING;
+                                         }
+                                         if (size_arrays->node[size_arrays->next].uni) {
+                                           ((struct yang_type *)actual)->type->info.uni.types = calloc(size_arrays->node[size_arrays->next].uni, sizeof(struct lys_type));
+                                           if (!((struct yang_type *)actual)->type->info.uni.types) {
+                                             LOGMEM;
+                                             YYERROR;
+                                           }
+                                           ((struct yang_type *)actual)->base = LY_TYPE_UNION;
+                                         }
+                                         size_arrays->next++;
+                                       } else {
+                                         if (yang_add_elem(&size_arrays->node, &size_arrays->size)) {
+                                           LOGMEM;
+                                           YYERROR;
+                                         }
+                                         $$ = size_arrays->size-1;
+                                       }
+                                     }
+  |  decimal_string_restrictions length_stmt
+  |  decimal_string_restrictions pattern_stmt { if (!read_all) {
+                                                  size_arrays->node[$1].pattern++; /* count of pattern*/
+                                                }
+                                              }
+  |  decimal_string_restrictions fraction_digits_stmt
+  |  decimal_string_restrictions range_stmt stmtsep
+  |  decimal_string_restrictions union_spec type_stmt stmtsep { if (read_all) {
+                                                                  actual = $2;
+                                                                } else {
+                                                                  size_arrays->node[$1].uni++; /* count of union*/
+                                                                }
+                                                              }
+  ;
+
+  union_spec: @EMPTYDIR@ { if (read_all) {
+                         struct yang_type *typ;
+                         struct lys_type *type;
+
+                         typ = (struct yang_type *)actual;
+                         $$ = actual;
+                         type = &typ->type->info.uni.types[typ->type->info.uni.count++];
+                         type->parent = typ->type->parent;
+                         actual = type;
+                         actual_type = UNION_KEYWORD;
+                       }
+                     }
+
+fraction_digits_stmt: FRACTION_DIGITS_KEYWORD sep fraction_digits_arg_str
+                      stmtend { if (read_all && yang_read_fraction(actual, $3)) {
+                                  YYERROR;
+                                }
+                              }
+
+fraction_digits_arg_str: positive_integer_value optsep { $$ = $1; }
+  | string_1 { if (read_all) {
+                 char *endptr = NULL;
+                 unsigned long val;
+
+                 val = strtoul(s, &endptr, 10);
+                 if (*endptr || s[0] == '-' || val == 0 || val > UINT32_MAX) {
+                   LOGVAL(LYE_INARG, LY_VLOG_NONE, NULL, s, "fraction-digits");
+                   free(s);
+                   s = NULL;
+                   YYERROR;
+                 }
+                 $$ = (uint32_t) val;
+                 free(s);
+                 s =NULL;
+               }
+             }
+  ;
+
+length_stmt: LENGTH_KEYWORD sep length_arg_str length_end stmtsep { actual = $3;
+                                                                    actual_type = TYPE_KEYWORD;
+                                                                  }
+
+length_arg_str: string { if (read_all) {
+                           $$ = actual;
+                           if (!(actual = yang_read_length(trg, actual, s))) {
+                             YYERROR;
+                           }
+                           actual_type = LENGTH_KEYWORD;
+                           s = NULL;
+                         }
+                       }
+
+length_end: ';'
+  |  '{' stmtsep
+         message_opt_stmt
+      '}'
+  ;
+
+message_opt_stmt: @EMPTYDIR@ { switch (actual_type) {
+                           case MUST_KEYWORD:
+                             $$ = "must";
+                             break;
+                           case LENGTH_KEYWORD:
+                             $$ = "length";
+                             break;
+                           case PATTERN_KEYWORD:
+                             $$ = "pattern";
+                             break;
+                           case RANGE_KEYWORD:
+                             $$ = "range";
+                             break;
+                           }
+                         }
+  |  message_opt_stmt error_message_stmt { if (read_all && yang_read_message(trg, actual, s, $1, ERROR_MESSAGE_KEYWORD)) {
+                                             YYERROR;
+                                           }
+                                           s = NULL;
+                                         }
+  |  message_opt_stmt error_app_tag_stmt { if (yang_read_message(trg, actual, s, $1, ERROR_APP_TAG_KEYWORD)) {
+                                             YYERROR;
+                                           }
+                                           s = NULL;
+                                         }
+  |  message_opt_stmt description_stmt { if (read_all && yang_read_description(trg, actual, s, $1)) {
+                                           YYERROR;
+                                          }
+                                          s = NULL;
+                                        }
+  |  message_opt_stmt reference_stmt { if (read_all && yang_read_reference(trg, actual, s, $1)) {
+                                         YYERROR;
+                                       }
+                                       s = NULL;
+                                     }
+
+pattern_stmt: PATTERN_KEYWORD sep pattern_arg_str pattern_end stmtsep { actual = $3;
+                                                                        actual_type = TYPE_KEYWORD;
+                                                                      }
+
+pattern_arg_str: string { if (read_all) {
+                            $$ = actual;
+                            if (!(actual = yang_read_pattern(trg, actual, s))) {
+                              YYERROR;
+                            }
+                            actual_type = PATTERN_KEYWORD;
+                            s = NULL;
+                          }
+                        }
+
+pattern_end: ';'
+  |  '{' stmtsep
+         message_opt_stmt
+     '}'
+  ;
+
+enum_specification: { if (read_all) {
+                        if (size_arrays->node[size_arrays->next].enm) {
+                          ((struct yang_type *)actual)->type->info.enums.enm = calloc(size_arrays->node[size_arrays->next++].enm, sizeof(struct lys_type_enum));
+                          if (!((struct yang_type *)actual)->type->info.enums.enm) {
+                            LOGMEM;
+                            YYERROR;
+                          }
+                        }
+                        ((struct yang_type *)actual)->base = LY_TYPE_ENUM;
+                        cnt_val = 0;
+                      } else {
+                        if (yang_add_elem(&size_arrays->node, &size_arrays->size)) {
+                          LOGMEM;
+                          YYERROR;
+                        }
+                      }
+                    } enum_stmt stmtsep enum_stmts;
+
+enum_stmts: @EMPTYDIR@
+  | enum_stmts enum_stmt stmtsep;
+
+
+enum_stmt: ENUM_KEYWORD sep enum_arg_str enum_end
+           { if (read_all) {
+               if (yang_check_enum($3, actual, &cnt_val, actual_type)) {
+                 YYERROR;
+               }
+               actual = $3;
+               actual_type = TYPE_KEYWORD;
+             } else {
+               size_arrays->node[size_arrays->size-1].enm++; /* count of enum*/
+             }
+           }
+
+enum_arg_str: string { if (read_all) {
+                         $$ = actual;
+                         if (!(actual = yang_read_enum(trg, actual, s))) {
+                           YYERROR;
+                         }
+                         s = NULL;
+                         actual_type = 0;
+                       }
+                     }
+
+enum_end: ';'
+  |  '{' stmtsep
+         enum_opt_stmt
+     '}'
+  ;
+
+enum_opt_stmt: @EMPTYDIR@
+  |  enum_opt_stmt value_stmt { /* actual_type - it is used to check value of enum statement*/
+                                if (read_all) {
+                                  if (actual_type) {
+                                    LOGVAL(LYE_TOOMANY, LY_VLOG_NONE, NULL, "value", "enum");
+                                    YYERROR;
+                                  }
+                                  actual_type = 1;
+                                }
+                              }
+  |  enum_opt_stmt status_stmt { if (read_all) {
+                                   if (yang_check_flags(&((struct lys_type_enum *)actual)->flags, LYS_STATUS_MASK, "status", "enum", $2)) {
+                                     YYERROR;
+                                   }
+                                 }
+                               }
+  |  enum_opt_stmt description_stmt { if (read_all && yang_read_description(trg, actual, s, "enum")) {
+                                        YYERROR;
+                                      }
+                                      s = NULL;
+                                    }
+  |  enum_opt_stmt reference_stmt { if (read_all && yang_read_reference(trg, actual, s, "enum")) {
+                                      YYERROR;
+                                    }
+                                    s = NULL;
+                                  }
+
+value_stmt: VALUE_KEYWORD sep integer_value_arg_str
+            stmtend { if (read_all) {
+                        ((struct lys_type_enum *)actual)->value = $3;
+
+                        /* keep the highest enum value for automatic increment */
+                        if ($3 > cnt_val) {
+                          cnt_val = $3;
+                        }
+                        cnt_val++;
+                      }
+                    }
+
+integer_value_arg_str: integer_value optsep { $$ = $1; }
+  |  string_1 { if (read_all) {
+                  /* convert it to int32_t */
+                  int64_t val;
+                  char *endptr;
+
+                  val = strtoll(s, &endptr, 10);
+                  if (val < INT32_MIN || val > INT32_MAX || *endptr) {
+                      LOGVAL(LYE_INARG, LY_VLOG_NONE, NULL, s, "value");
+                      free(s);
+                      YYERROR;
+                  }
+                  free(s);
+                  s = NULL;
+                  $$ = (int32_t) val;
+               }
+             }
+  ;
+
+range_stmt: RANGE_KEYWORD sep range_arg_str range_end { actual = $3;
+                                                        actual_type = RANGE_KEYWORD;
+                                                      }
+
+
+range_end: ';'
+  |  '{' stmtsep
+         message_opt_stmt
+      '}'
+   ;
+
+path_stmt: PATH_KEYWORD sep path_arg_str stmtend;
+
+require_instance_stmt: REQUIRE_INSTANCE_KEYWORD sep require_instance_arg_str stmtend;
+
+require_instance_arg_str: TRUE_KEYWORD optsep { if (read_all) {
+                                                  ((struct yang_type *)actual)->type->info.inst.req = 1;
+                                                }
+                                              }
+  |  FALSE_KEYWORD optsep { if (read_all) {
+                              ((struct yang_type *)actual)->type->info.inst.req = -1;
+                            }
+                          }
+  |  string_1 { if (read_all) {
+                  if (!strcmp(s,"true")) {
+                    ((struct yang_type *)actual)->type->info.inst.req = 1;
+                  } else if (!strcmp(s,"false")) {
+                    ((struct yang_type *)actual)->type->info.inst.req = -1;
+                  } else {
+                    LOGVAL(LYE_INARG, LY_VLOG_NONE, NULL, s, "require-instance");
+                    free(s);
+                    YYERROR;
+                  }
+                  free(s);
+                }
+              }
+  ;
+
+bits_specification: { if (read_all) {
+                        if (size_arrays->node[size_arrays->next].bit) {
+                          ((struct yang_type *)actual)->type->info.bits.bit = calloc(size_arrays->node[size_arrays->next++].bit, sizeof(struct lys_type_bit));
+                          if (!((struct yang_type *)actual)->type->info.bits.bit) {
+                            LOGMEM;
+                            YYERROR;
+                          }
+                        }
+                        ((struct yang_type *)actual)->base = LY_TYPE_BITS;
+                        cnt_val = 0;
+                      } else {
+                        if (yang_add_elem(&size_arrays->node, &size_arrays->size)) {
+                          LOGMEM;
+                          YYERROR;
+                        }
+                      }
+                    } bit_stmt bit_stmts
+
+bit_stmts: @EMPTYDIR@
+  | bit_stmts bit_stmt;
+
+bit_stmt: BIT_KEYWORD sep bit_arg_str bit_end
+          stmtsep { if (read_all) {
+                      if (yang_check_bit($3, actual, &cnt_val, actual_type)) {
+                        YYERROR;
+                      }
+                      actual = $3;
+                    } else {
+                      size_arrays->node[size_arrays->size-1].bit++; /* count of bit*/
+                    }
+                  }
+
+bit_arg_str: identifier_arg_str { if (read_all) {
+                                    $$ = actual;
+                                    if (!(actual = yang_read_bit(trg, actual, s))) {
+                                      YYERROR;
+                                    }
+                                    s = NULL;
+                                    actual_type = 0;
+                                  }
+                                }
+
+bit_end: ';'
+  |  '{' stmtsep
+         bit_opt_stmt
+     '}'
+  ;
+
+bit_opt_stmt: @EMPTYDIR@
+  |  bit_opt_stmt position_stmt { /* actual_type - it is used to check position of bit statement*/
+                                  if (read_all) {
+                                    if (actual_type) {
+                                      LOGVAL(LYE_TOOMANY, LY_VLOG_NONE, NULL, "position", "bit");
+                                      YYERROR;
+                                    }
+                                    actual_type = 1;
+                                  }
+                                }
+  |  bit_opt_stmt status_stmt { if (read_all) {
+                                  if (yang_check_flags(&((struct lys_type_bit *)actual)->flags, LYS_STATUS_MASK, "status", "bit", $2)) {
+                                    YYERROR;
+                                  }
+                                }
+                              }
+  |  bit_opt_stmt description_stmt { if (read_all && yang_read_description(trg, actual, s, "bit")) {
+                                       YYERROR;
+                                     }
+                                     s = NULL;
+                                   }
+  |  bit_opt_stmt reference_stmt { if (read_all && yang_read_reference(trg, actual, s, "bit")) {
+                                     YYERROR;
+                                   }
+                                   s = NULL;
+                                 }
+
+position_stmt: POSITION_KEYWORD sep position_value_arg_str
+               stmtend { if (read_all) {
+                           ((struct lys_type_bit *)actual)->pos = $3;
+
+                           /* keep the highest position value for automatic increment */
+                           if ($3 > cnt_val) {
+                             cnt_val = $3;
+                           }
+                           cnt_val++;
+                         }
+                       }
+
+position_value_arg_str: non_negative_integer_value optsep { $$ = $1; }
+  |  string_1 { /* convert it to uint32_t */
+                unsigned long val;
+                char *endptr;
+
+                val = strtoul(s, &endptr, 10);
+                if (val > UINT32_MAX || s[0] == '-' || *endptr) {
+                    LOGVAL(LYE_INARG, LY_VLOG_NONE, NULL, s, "position");
+                    free(s);
+                    YYERROR;
+                }
+                free(s);
+                s = NULL;
+                $$ = (uint32_t) val;
+              }
+
+error_message_stmt: ERROR_MESSAGE_KEYWORD sep string stmtend;
+
+error_app_tag_stmt: ERROR_APP_TAG_KEYWORD sep string stmtend;
+
+units_stmt: UNITS_KEYWORD sep string stmtend;
+
+default_stmt: DEFAULT_KEYWORD sep string stmtend;
+
+grouping_stmt: GROUPING_KEYWORD sep identifier_arg_str { if (read_all) {
+                                                           if (!(actual = yang_read_node(trg,actual,s,LYS_GROUPING,sizeof(struct lys_node_grp)))) {YYERROR;}
+                                                           s=NULL;
+                                                         }
+                                                       }
+               grouping_end;
+
+grouping_end: ';'
+  |  '{' stmtsep
+         grouping_opt_stmt
+     '}'
+  ;
+
+grouping_opt_stmt: @EMPTYDIR@ { if (read_all) {
+                               $$.grouping = actual;
+                               actual_type = GROUPING_KEYWORD;
+                               if (size_arrays->node[size_arrays->next].tpdf) {
+                                 $$.grouping->tpdf = calloc(size_arrays->node[size_arrays->next].tpdf, sizeof *$$.grouping->tpdf);
+                                 if (!$$.grouping->tpdf) {
+                                   LOGMEM;
+                                   YYERROR;
+                                 }
+                               }
+                               store_flags((struct lys_node *)$$.grouping, size_arrays->node[size_arrays->next].flags, 0);
+                               size_arrays->next++;
+                             } else {
+                               $$.index = size_arrays->size;
+                               if (yang_add_elem(&size_arrays->node, &size_arrays->size)) {
+                                 LOGMEM;
+                                 YYERROR;
+                               }
+                             }
+                           }
+  |  grouping_opt_stmt status_read_stmt { if (!read_all) {
+                                            if (yang_check_flags(&size_arrays->node[$1.index].flags, LYS_STATUS_MASK, "status", "grouping", $2)) {
+                                              YYERROR;
+                                            }
+                                          }
+                                        }
+  |  grouping_opt_stmt description_stmt { if (read_all && yang_read_description(trg, $1.grouping, s, "grouping")) {
+                                            YYERROR;
+                                          }
+                                          s = NULL;
+                                        }
+  |  grouping_opt_stmt reference_stmt { if (read_all && yang_read_reference(trg, $1.grouping, s, "grouping")) {
+                                          YYERROR;
+                                        }
+                                        s = NULL;
+                                      }
+  |  grouping_opt_stmt grouping_stmt stmtsep { actual = $1.grouping; actual_type = GROUPING_KEYWORD; }
+  |  grouping_opt_stmt typedef_stmt stmtsep { if (read_all) {
+                                                actual = $1.grouping;
+                                                actual_type = GROUPING_KEYWORD;
+                                              } else {
+                                                size_arrays->node[$1.index].tpdf++;
+                                              }
+                                            }
+  |  grouping_opt_stmt data_def_stmt stmtsep { actual = $1.grouping; actual_type = GROUPING_KEYWORD; }
+  ;
+
+data_def_stmt: container_stmt
+  |  leaf_stmt
+  |  leaf_list_stmt
+  |  list_stmt
+  |  choice_stmt
+  |  anyxml_stmt
+  |  uses_stmt
+  ;
+
+container_stmt: CONTAINER_KEYWORD sep identifier_arg_str { if (read_all) {
+                                                             if (!(actual = yang_read_node(trg,actual,s,LYS_CONTAINER,sizeof(struct lys_node_container)))) {YYERROR;}
+                                                             data_node = actual;
+                                                             s=NULL;
+                                                           }
+                                                         }
+                container_end ;
+
+container_end: ';'
+  |  '{' stmtsep
+         container_opt_stmt
+      '}'
+  ;
+
+container_opt_stmt: @EMPTYDIR@ { if (read_all) {
+                               $$.container = actual;
+                               actual_type = CONTAINER_KEYWORD;
+                               if (size_arrays->node[size_arrays->next].if_features) {
+                                 $$.container->features = calloc(size_arrays->node[size_arrays->next].if_features, sizeof *$$.container->features);
+                                 if (!$$.container->features) {
+                                   LOGMEM;
+                                   YYERROR;
+                                 }
+                               }
+                               if (size_arrays->node[size_arrays->next].must) {
+                                 $$.container->must = calloc(size_arrays->node[size_arrays->next].must, sizeof *$$.container->must);
+                                 if (!$$.container->must) {
+                                   LOGMEM;
+                                   YYERROR;
+                                 }
+                               }
+                               if (size_arrays->node[size_arrays->next].tpdf) {
+                                 $$.container->tpdf = calloc(size_arrays->node[size_arrays->next].tpdf, sizeof *$$.container->tpdf);
+                                 if (!$$.container->tpdf) {
+                                   LOGMEM;
+                                   YYERROR;
+                                 }
+                               }
+                               store_flags((struct lys_node *)$$.container, size_arrays->node[size_arrays->next].flags, config_inherit);
+                               size_arrays->next++;
+                             } else {
+                               $$.index = size_arrays->size;
+                               if (yang_add_elem(&size_arrays->node, &size_arrays->size)) {
+                                 LOGMEM;
+                                 YYERROR;
+                               }
+                             }
+                           }
+  |  container_opt_stmt when_stmt { actual = $1.container; actual_type = CONTAINER_KEYWORD; }
+     stmtsep
+  |  container_opt_stmt if_feature_stmt { if (read_all) {
+                                            if (yang_read_if_feature(trg, $1.container, s, unres, CONTAINER_KEYWORD)) {YYERROR;}
+                                            s=NULL;
+                                          } else {
+                                            size_arrays->node[$1.index].if_features++;
+                                          }
+                                        }
+  |  container_opt_stmt must_stmt { if (read_all) {
+                                      actual = $1.container;
+                                      actual_type = CONTAINER_KEYWORD;
+                                    } else {
+                                      size_arrays->node[$1.index].must++;
+                                    }
+                                  }
+     stmtsep
+  |  container_opt_stmt presence_stmt { if (read_all && yang_read_presence(trg, $1.container, s)) {YYERROR;} s=NULL; }
+  |  container_opt_stmt config_read_stmt { if (!read_all) {
+                                             if (yang_check_flags(&size_arrays->node[$1.index].flags, LYS_CONFIG_MASK, "config", "container", $2)) {
+                                               YYERROR;
+                                             }
+                                           }
+                                         }
+  |  container_opt_stmt status_read_stmt { if (!read_all) {
+                                             if (yang_check_flags(&size_arrays->node[$1.index].flags, LYS_STATUS_MASK, "status", "container", $2)) {
+                                               YYERROR;
+                                             }
+                                           }
+                                         }
+  |  container_opt_stmt description_stmt { if (read_all && yang_read_description(trg, $1.container, s, "container")) {
+                                             YYERROR;
+                                           }
+                                           s = NULL;
+                                         }
+  |  container_opt_stmt reference_stmt { if (read_all && yang_read_reference(trg, $1.container, s, "container")) {
+                                           YYERROR;
+                                         }
+                                         s = NULL;
+                                       }
+  |  container_opt_stmt grouping_stmt { actual = $1.container;
+                                        actual_type = CONTAINER_KEYWORD;
+                                        data_node = actual;
+                                      }
+     stmtsep
+  |  container_opt_stmt typedef_stmt { if (read_all) {
+                                                 actual = $1.container;
+                                                 actual_type = CONTAINER_KEYWORD;
+                                               } else {
+                                                 size_arrays->node[$1.index].tpdf++;
+                                               }
+                                             }
+     stmtsep
+  |  container_opt_stmt data_def_stmt { actual = $1.container;
+                                        actual_type = CONTAINER_KEYWORD;
+                                        data_node = actual;
+                                      }
+     stmtsep
+  ;
+
+leaf_stmt: LEAF_KEYWORD sep identifier_arg_str { if (read_all) {
+                                                   if (!(actual = yang_read_node(trg,actual,s,LYS_LEAF,sizeof(struct lys_node_leaf)))) {YYERROR;}
+                                                   data_node = actual;
+                                                   s=NULL;
+                                                 }
+                                               }
+           '{' stmtsep
+               leaf_opt_stmt  { if (read_all) {
+                                  if (!($7.node.flag & LYS_TYPE_DEF)) {
+                                    LOGVAL(LYE_MISSCHILDSTMT, LY_VLOG_LYS, $7.node.ptr_leaf, "type", "leaf");
+                                    YYERROR;
+                                  } else {
+                                      if (unres_schema_add_node(trg, unres, &$7.node.ptr_leaf->type, UNRES_TYPE_DER,(struct lys_node *) $7.node.ptr_leaf)) {
+                                        $7.node.ptr_leaf->type.der = NULL;
+                                        YYERROR;
+                                      }
+                                  }
+                                  if ($7.node.ptr_leaf->dflt) {
+                                    if ($7.node.ptr_leaf->flags & LYS_MAND_TRUE) {
+                                      /* RFC 6020, 7.6.4 - default statement must not with mandatory true */
+                                      LOGVAL(LYE_INCHILDSTMT, LY_VLOG_LYS, $7.node.ptr_leaf, "mandatory", "leaf");
+                                      LOGVAL(LYE_SPEC, LY_VLOG_NONE, NULL, "The \"mandatory\" statement is forbidden on leaf with \"default\".");
+                                      YYERROR;
+                                    }
+                                    if (unres_schema_add_str(trg, unres, &$7.node.ptr_leaf->type, UNRES_TYPE_DFLT, $7.node.ptr_leaf->dflt) == -1) {
+                                      YYERROR;
+                                    }
+                                  }
+                                }
+                              }
+             '}' ;
+
+  leaf_opt_stmt: @EMPTYDIR@ { if (read_all) {
+                            $$.node.ptr_leaf = actual;
+                            $$.node.flag = 0;
+                            actual_type = LEAF_KEYWORD;
+                            if (size_arrays->node[size_arrays->next].if_features) {
+                              $$.node.ptr_leaf->features = calloc(size_arrays->node[size_arrays->next].if_features, sizeof *$$.node.ptr_leaf->features);
+                              if (!$$.node.ptr_leaf->features) {
+                                LOGMEM;
+                                YYERROR;
+                              }
+                            }
+                            if (size_arrays->node[size_arrays->next].must) {
+                              $$.node.ptr_leaf->must = calloc(size_arrays->node[size_arrays->next].must, sizeof *$$.node.ptr_leaf->must);
+                              if (!$$.node.ptr_leaf->must) {
+                                LOGMEM;
+                                YYERROR;
+                              }
+                            }
+                            store_flags((struct lys_node *)$$.node.ptr_leaf, size_arrays->node[size_arrays->next].flags, config_inherit);
+                            size_arrays->next++;
+                          } else {
+                            $$.index = size_arrays->size;
+                            if (yang_add_elem(&size_arrays->node, &size_arrays->size)) {
+                              LOGMEM;
+                              YYERROR;
+                            }
+                          }
+                        }
+    |  leaf_opt_stmt when_stmt { actual = $1.node.ptr_leaf; actual_type = LEAF_KEYWORD; }
+       stmtsep
+    |  leaf_opt_stmt if_feature_stmt { if (read_all) {
+                                         if (yang_read_if_feature(trg, $1.node.ptr_leaf, s, unres, LEAF_KEYWORD)) {YYERROR;}
+                                         s=NULL;
+                                       } else {
+                                         size_arrays->node[$1.index].if_features++;
+                                       }
+                                     }
+    |  leaf_opt_stmt { if (read_all && ($1.node.flag & LYS_TYPE_DEF)) {
+                         LOGVAL(LYE_TOOMANY, LY_VLOG_LYS, $1.node.ptr_leaf, "type", "leaf");
+                         YYERROR;
+                       }
+                     }
+       type_stmt { if (read_all) {
+                     actual = $1.node.ptr_leaf;
+                     actual_type = LEAF_KEYWORD;
+                     $1.node.flag |= LYS_TYPE_DEF;
+                   }
+                 }
+       stmtsep { $$ = $1;}
+    |  leaf_opt_stmt units_stmt { if (read_all && yang_read_units(trg, $1.node.ptr_leaf, s, LEAF_KEYWORD)) {YYERROR;} s = NULL; }
+    |  leaf_opt_stmt must_stmt { if (read_all) {
+                                   actual = $1.node.ptr_leaf;
+                                   actual_type = LEAF_KEYWORD;
+                                 } else {
+                                   size_arrays->node[$1.index].must++;
+                                 }
+                               }
+       stmtsep
+    |  leaf_opt_stmt default_stmt { if (read_all && yang_read_default(trg, $1.node.ptr_leaf, s, LEAF_KEYWORD)) {YYERROR;}
+                                    s = NULL;
+                                  }
+    |  leaf_opt_stmt config_read_stmt { if (!read_all) {
+                                               if (yang_check_flags(&size_arrays->node[$1.index].flags, LYS_CONFIG_MASK, "config", "leaf", $2)) {
+                                                 YYERROR;
+                                               }
+                                             }
+                                           }
+    |  leaf_opt_stmt mandatory_read_stmt { if (!read_all) {
+                                             if (yang_check_flags(&size_arrays->node[$1.index].flags, LYS_MAND_MASK, "mandatory", "leaf", $2)) {
+                                               YYERROR;
+                                             }
+                                           }
+                                         }
+    |  leaf_opt_stmt status_read_stmt { if (!read_all) {
+                                          if (yang_check_flags(&size_arrays->node[$1.index].flags, LYS_STATUS_MASK, "status", "leaf", $2)) {
+                                            YYERROR;
+                                          }
+                                        }
+                                      }
+    |  leaf_opt_stmt description_stmt { if (read_all && yang_read_description(trg, $1.node.ptr_leaf, s, "leaf")) {
+                                          YYERROR;
+                                        }
+                                        s = NULL;
+                                      }
+    |  leaf_opt_stmt reference_stmt { if (read_all && yang_read_reference(trg, $1.node.ptr_leaf, s, "leaf")) {
+                                        YYERROR;
+                                      }
+                                      s = NULL;
+                                    }
+
+  leaf_list_stmt: LEAF_LIST_KEYWORD sep identifier_arg_str { if (read_all) {
+                                                               if (!(actual = yang_read_node(trg,actual,s,LYS_LEAFLIST,sizeof(struct lys_node_leaflist)))) {YYERROR;}
+                                                               data_node = actual;
+                                                               s=NULL;
+                                                             }
+                                                           }
+                  '{' stmtsep
+                      leaf_list_opt_stmt { if (read_all) {
+                                             if ($7.node.ptr_leaflist->flags & LYS_CONFIG_R) {
+                                               /* RFC 6020, 7.7.5 - ignore ordering when the list represents state data
+                                                * ignore oredering MASK - 0x7F
+                                                */
+                                             $7.node.ptr_leaflist->flags &= 0x7F;
+                                           }
+                                           if ($7.node.ptr_leaflist->max && $7.node.ptr_leaflist->min > $7.node.ptr_leaflist->max) {
+                                             LOGVAL(LYE_SPEC, LY_VLOG_LYS, $7.node.ptr_leaflist, "\"min-elements\" is bigger than \"max-elements\".");
+                                             YYERROR;
+                                           }
+                                           if (!($7.node.flag & LYS_TYPE_DEF)) {
+                                             LOGVAL(LYE_MISSCHILDSTMT, LY_VLOG_LYS, $7.node.ptr_leaflist, "type", "leaf-list");
+                                             YYERROR;
+                                           } else {
+                                             if (unres_schema_add_node(trg, unres, &$7.node.ptr_leaflist->type, UNRES_TYPE_DER,
+                                                                      (struct lys_node *) $7.node.ptr_leaflist)) {
+                                               YYERROR;
+                                             }
+                                           }
+                                         }
+                                       }
+                '}' ;
+
+leaf_list_opt_stmt: @EMPTYDIR@ { if (read_all) {
+                               $$.node.ptr_leaflist = actual;
+                               $$.node.flag = 0;
+                               actual_type = LEAF_LIST_KEYWORD;
+                               if (size_arrays->node[size_arrays->next].if_features) {
+                                 $$.node.ptr_leaflist->features = calloc(size_arrays->node[size_arrays->next].if_features, sizeof *$$.node.ptr_leaflist->features);
+                                 if (!$$.node.ptr_leaflist->features) {
+                                   LOGMEM;
+                                   YYERROR;
+                                 }
+                               }
+                               if (size_arrays->node[size_arrays->next].must) {
+                                 $$.node.ptr_leaflist->must = calloc(size_arrays->node[size_arrays->next].must, sizeof *$$.node.ptr_leaflist->must);
+                                 if (!$$.node.ptr_leaflist->must) {
+                                   LOGMEM;
+                                   YYERROR;
+                                 }
+                               }
+                               store_flags((struct lys_node *)$$.node.ptr_leaflist, size_arrays->node[size_arrays->next].flags, config_inherit);
+                               size_arrays->next++;
+                             } else {
+                               $$.index = size_arrays->size;
+                               if (yang_add_elem(&size_arrays->node, &size_arrays->size)) {
+                                 LOGMEM;
+                                 YYERROR;
+                               }
+                             }
+                           }
+  |  leaf_list_opt_stmt when_stmt { actual = $1.node.ptr_leaflist; actual_type = LEAF_LIST_KEYWORD; }
+     stmtsep
+  |  leaf_list_opt_stmt if_feature_stmt { if (read_all) {
+                                            if (yang_read_if_feature(trg, $1.node.ptr_leaflist, s, unres, LEAF_LIST_KEYWORD)) {YYERROR;}
+                                            s=NULL;
+                                          } else {
+                                            size_arrays->node[$1.index].if_features++;
+                                          }
+                                        }
+  |  leaf_list_opt_stmt { if (read_all && ($1.node.flag & LYS_TYPE_DEF)) {
+                            LOGVAL(LYE_TOOMANY, LY_VLOG_LYS, $1.node.ptr_leaflist, "type", "leaf-list");
+                            YYERROR;
+                          }
+                        }
+     type_stmt { if (read_all) {
+                   actual = $1.node.ptr_leaflist;
+                   actual_type = LEAF_LIST_KEYWORD;
+                   $1.node.flag |= LYS_TYPE_DEF;
+                 }
+               }
+     stmtsep { $$ = $1; }
+  |  leaf_list_opt_stmt units_stmt { if (read_all && yang_read_units(trg, $1.node.ptr_leaflist, s, LEAF_LIST_KEYWORD)) {YYERROR;} s = NULL; }
+  |  leaf_list_opt_stmt must_stmt { if (read_all) {
+                                      actual = $1.node.ptr_leaflist;
+                                      actual_type = LEAF_LIST_KEYWORD;
+                                    } else {
+                                      size_arrays->node[$1.index].must++;
+                                    }
+                                  }
+     stmtsep
+  |  leaf_list_opt_stmt config_read_stmt { if (!read_all) {
+                                             if (yang_check_flags(&size_arrays->node[$1.index].flags, LYS_CONFIG_MASK, "config", "leaf-list", $2)) {
+                                               YYERROR;
+                                             }
+                                           }
+                                         }
+  |  leaf_list_opt_stmt min_elements_stmt { if (read_all) {
+                                              if ($1.node.flag & LYS_MIN_ELEMENTS) {
+                                                LOGVAL(LYE_TOOMANY, LY_VLOG_LYS, $1.node.ptr_leaflist, "min-elements", "leaf-list");
+                                                YYERROR;
+                                              }
+                                              $1.node.ptr_leaflist->min = $2;
+                                              $1.node.flag |= LYS_MIN_ELEMENTS;
+                                              $$ = $1;
+                                              if ($1.node.ptr_leaflist->max && ($1.node.ptr_leaflist->min > $1.node.ptr_leaflist->max)) {
+                                                LOGVAL(LYE_SPEC, LY_VLOG_NONE, NULL, "Invalid value \"%d\" of \"%s\".", $2, "min-elements");
+                                                LOGVAL(LYE_SPEC, LY_VLOG_NONE, NULL, "\"min-elements\" is bigger than \"max-elements\".");
+                                              }
+                                            }
+                                          }
+  |  leaf_list_opt_stmt max_elements_stmt { if (read_all) {
+                                              if ($1.node.flag & LYS_MAX_ELEMENTS) {
+                                                LOGVAL(LYE_TOOMANY, LY_VLOG_LYS, $1.node.ptr_leaflist, "max-elements", "leaf-list");
+                                                YYERROR;
+                                              }
+                                              $1.node.ptr_leaflist->max = $2;
+                                              $1.node.flag |= LYS_MAX_ELEMENTS;
+                                              $$ = $1;
+                                              if ($1.node.ptr_leaflist->min > $1.node.ptr_leaflist->max) {
+                                                LOGVAL(LYE_SPEC, LY_VLOG_NONE, NULL, "Invalid value \"%d\" of \"%s\".", $2, "max-elements");
+                                                LOGVAL(LYE_SPEC, LY_VLOG_NONE, NULL, "\"max-elements\" is smaller than \"min-elements\".");
+                                              }
+                                            }
+                                          }
+  |  leaf_list_opt_stmt ordered_by_stmt { if (read_all) {
+                                            if ($1.node.flag & LYS_ORDERED_MASK) {
+                                              LOGVAL(LYE_TOOMANY, LY_VLOG_LYS, $1.node.ptr_leaflist, "ordered by", "leaf-list");
+                                              YYERROR;
+                                            }
+                                            if ($2 & LYS_USERORDERED) {
+                                              $1.node.ptr_leaflist->flags |= LYS_USERORDERED;
+                                            }
+                                            $1.node.flag |= $2;
+                                            $$ = $1;
+                                          }
+                                        }
+  |  leaf_list_opt_stmt status_read_stmt { if (!read_all) {
+                                             if (yang_check_flags(&size_arrays->node[$1.index].flags, LYS_STATUS_MASK, "status", "leaf-list", $2)) {
+                                               YYERROR;
+                                             }
+                                           }
+                                         }
+  |  leaf_list_opt_stmt description_stmt { if (read_all && yang_read_description(trg, $1.node.ptr_leaflist, s, "leaf-list")) {
+                                             YYERROR;
+                                           }
+                                           s = NULL;
+                                         }
+  |  leaf_list_opt_stmt reference_stmt { if (read_all && yang_read_reference(trg, $1.node.ptr_leaflist, s, "leaf-list")) {
+                                           YYERROR;
+                                         }
+                                         s = NULL;
+                                       }
+
+list_stmt: LIST_KEYWORD sep identifier_arg_str { if (read_all) {
+                                                   if (!(actual = yang_read_node(trg,actual,s,LYS_LIST,sizeof(struct lys_node_list)))) {YYERROR;}
+                                                   data_node = actual;
+                                                   s=NULL;
+                                                 }
+                                               }
+           '{' stmtsep
+               list_opt_stmt { if (read_all) {
+                                 if ($7.node.ptr_list->flags & LYS_CONFIG_R) {
+                                   /* RFC 6020, 7.7.5 - ignore ordering when the list represents state data
+                                    * ignore oredering MASK - 0x7F
+                                    */
+                                   $7.node.ptr_list->flags &= 0x7F;
+                                 }
+                                 if (($7.node.ptr_list->flags & LYS_CONFIG_W) && !$7.node.ptr_list->keys) {
+                                   LOGVAL(LYE_MISSCHILDSTMT, LY_VLOG_LYS, $7.node.ptr_list, "key", "list");
+                                   YYERROR;
+                                 }
+                                 if ($7.node.ptr_list->keys && yang_read_key(trg, $7.node.ptr_list, unres)) {
+                                   YYERROR;
+                                 }
+                                 if (!($7.node.flag & LYS_DATADEF)) {
+                                   LOGVAL(LYE_SPEC, LY_VLOG_LYS, $7.node.ptr_list, "data-def statement missing.");
+                                   YYERROR;
+                                 }
+                                 if (yang_read_unique(trg, $7.node.ptr_list, unres)) {
+                                   YYERROR;
+                                 }
+                               }
+                             }
+            '}' ;
+
+list_opt_stmt: @EMPTYDIR@ { if (read_all) {
+                          $$.node.ptr_list = actual;
+                          $$.node.flag = 0;
+                          if (size_arrays->node[size_arrays->next].if_features) {
+                            $$.node.ptr_list->features = calloc(size_arrays->node[size_arrays->next].if_features, sizeof *$$.node.ptr_list->features);
+                            if (!$$.node.ptr_list->features) {
+                              LOGMEM;
+                              YYERROR;
+                            }
+                          }
+                          if (size_arrays->node[size_arrays->next].must) {
+                            $$.node.ptr_list->must = calloc(size_arrays->node[size_arrays->next].must, sizeof *$$.node.ptr_list->must);
+                            if (!$$.node.ptr_list->must) {
+                              LOGMEM;
+                              YYERROR;
+                            }
+                          }
+                          if (size_arrays->node[size_arrays->next].tpdf) {
+                            $$.node.ptr_list->tpdf = calloc(size_arrays->node[size_arrays->next].tpdf, sizeof *$$.node.ptr_list->tpdf);
+                            if (!$$.node.ptr_list->tpdf) {
+                              LOGMEM;
+                              YYERROR;
+                            }
+                          }
+                          if (size_arrays->node[size_arrays->next].unique) {
+                            $$.node.ptr_list->unique = calloc(size_arrays->node[size_arrays->next].unique, sizeof *$$.node.ptr_list->unique);
+                            if (!$$.node.ptr_list->unique) {
+                              LOGMEM;
+                              YYERROR;
+                            }
+                          }
+                          store_flags((struct lys_node *)$$.node.ptr_list, size_arrays->node[size_arrays->next].flags, config_inherit);
+                          size_arrays->next++;
+                        } else {
+                          $$.index = size_arrays->size;
+                          if (yang_add_elem(&size_arrays->node, &size_arrays->size)) {
+                            LOGMEM;
+                            YYERROR;
+                          }
+                        }
+                      }
+  |  list_opt_stmt when_stmt { actual = $1.node.ptr_list; actual_type = LIST_KEYWORD; }
+     stmtsep
+  |  list_opt_stmt if_feature_stmt { if (read_all) {
+                                       if (yang_read_if_feature(trg, $1.node.ptr_list, s, unres, LIST_KEYWORD)) {YYERROR;}
+                                       s=NULL;
+                                     } else {
+                                       size_arrays->node[$1.index].if_features++;
+                                     }
+                                   }
+  |  list_opt_stmt must_stmt { if (read_all) {
+                                 actual = $1.node.ptr_list;
+                                 actual_type = LIST_KEYWORD;
+                               } else {
+                                 size_arrays->node[$1.index].must++;
+                               }
+                             }
+     stmtsep
+  |  list_opt_stmt key_stmt { if (read_all) {
+                                if ($1.node.ptr_list->keys) {
+                                  LOGVAL(LYE_TOOMANY, LY_VLOG_LYS, $1.node.ptr_list, "key", "list");
+                                  YYERROR;
+                                }
+                                $1.node.ptr_list->keys = (struct lys_node_leaf **)s;
+                                $$ = $1;
+                                s=NULL;
+                              }
+                            }
+  |  list_opt_stmt unique_stmt { if (read_all) {
+                                   $1.node.ptr_list->unique[$1.node.ptr_list->unique_size++].expr = (const char **)s;
+                                   $$ = $1;
+                                   s = NULL;
+                                 } else {
+                                   size_arrays->node[$1.index].unique++;
+                                 }
+                               }
+  |  list_opt_stmt config_read_stmt { if (!read_all) {
+                                        if (yang_check_flags(&size_arrays->node[$1.index].flags, LYS_CONFIG_MASK, "config", "list", $2)) {
+                                          YYERROR;
+                                        }
+                                      }
+                                    }
+  |  list_opt_stmt min_elements_stmt { if (read_all) {
+                                         if ($1.node.flag & LYS_MIN_ELEMENTS) {
+                                           LOGVAL(LYE_TOOMANY, LY_VLOG_LYS, $1.node.ptr_list, "min-elements", "list");
+                                           YYERROR;
+                                         }
+                                         $1.node.ptr_list->min = $2;
+                                         $1.node.flag |= LYS_MIN_ELEMENTS;
+                                         $$ = $1;
+                                         if ($1.node.ptr_list->max && ($1.node.ptr_list->min > $1.node.ptr_list->max)) {
+                                           LOGVAL(LYE_SPEC, LY_VLOG_NONE, NULL, "Invalid value \"%d\" of \"%s\".", $2, "min-elements");
+                                           LOGVAL(LYE_SPEC, LY_VLOG_NONE, NULL, "\"min-elements\" is bigger than \"max-elements\".");
+                                         }
+                                       }
+                                     }
+  |  list_opt_stmt max_elements_stmt { if (read_all) {
+                                         if ($1.node.flag & LYS_MAX_ELEMENTS) {
+                                           LOGVAL(LYE_TOOMANY, LY_VLOG_LYS, $1.node.ptr_list, "max-elements", "list");
+                                           YYERROR;
+                                         }
+                                         $1.node.ptr_list->max = $2;
+                                         $1.node.flag |= LYS_MAX_ELEMENTS;
+                                         $$ = $1;
+                                         if ($1.node.ptr_list->min > $1.node.ptr_list->max) {
+                                           LOGVAL(LYE_SPEC, LY_VLOG_NONE, NULL, "Invalid value \"%d\" of \"%s\".", $2, "min-elements");
+                                           LOGVAL(LYE_SPEC, LY_VLOG_NONE, NULL, "\"max-elements\" is smaller than \"min-elements\".");
+                                         }
+                                       }
+                                     }
+  |  list_opt_stmt ordered_by_stmt { if (read_all) {
+                                       if ($1.node.flag & LYS_ORDERED_MASK) {
+                                         LOGVAL(LYE_TOOMANY, LY_VLOG_LYS, $1.node.ptr_list, "ordered by", "list");
+                                         YYERROR;
+                                       }
+                                       if ($2 & LYS_USERORDERED) {
+                                         $1.node.ptr_list->flags |= LYS_USERORDERED;
+                                       }
+                                       $1.node.flag |= $2;
+                                       $$ = $1;
+                                     }
+                                   }
+  |  list_opt_stmt status_read_stmt { if (!read_all) {
+                                        if (yang_check_flags(&size_arrays->node[$1.index].flags, LYS_STATUS_MASK, "status", "list", $2)) {
+                                          YYERROR;
+                                        }
+                                      }
+                                    }
+  |  list_opt_stmt description_stmt { if (read_all && yang_read_description(trg, $1.node.ptr_list, s, "list")) {
+                                        YYERROR;
+                                      }
+                                      s = NULL;
+                                    }
+  |  list_opt_stmt reference_stmt { if (read_all && yang_read_reference(trg, $1.node.ptr_list, s, "list")) {
+                                      YYERROR;
+                                    }
+                                    s = NULL;
+                                  }
+  |  list_opt_stmt typedef_stmt { if (read_all) {
+                                            actual = $1.node.ptr_list;
+                                            actual_type = LIST_KEYWORD;
+                                          } else {
+                                            size_arrays->node[$1.index].tpdf++;
+                                          }
+                                        }
+     stmtsep
+  |  list_opt_stmt grouping_stmt { actual = $1.node.ptr_list;
+                                   actual_type = LIST_KEYWORD;
+                                   data_node = actual;
+                                 }
+     stmtsep
+  |  list_opt_stmt data_def_stmt { actual = $1.node.ptr_list;
+                                   actual_type = LIST_KEYWORD;
+                                   $1.node.flag |= LYS_DATADEF;
+                                   data_node = actual;
+                                 }
+     stmtsep { $$ = $1; }
+  ;
+
+choice_stmt: CHOICE_KEYWORD sep identifier_arg_str { if (read_all) {
+                                                       if (!(actual = yang_read_node(trg,actual,s,LYS_CHOICE,sizeof(struct lys_node_choice)))) {YYERROR;}
+                                                       data_node = actual;
+                                                       if (data_node->parent && (data_node->parent->nodetype == LYS_GROUPING)) {
+                                                         data_node = NULL;
+                                                       }
+                                                       s=NULL;
+                                                     }
+                                                   }
+             choice_end;
+
+choice_end: ';'
+  |  '{' stmtsep
+         choice_opt_stmt  { if (read_all) {
+                              if ($3.choice.s && ($3.choice.ptr_choice->flags & LYS_MAND_TRUE)) {
+                                LOGVAL(LYE_INCHILDSTMT, LY_VLOG_NONE, NULL, "default", "choice");
+                                LOGVAL(LYE_SPEC, LY_VLOG_NONE, NULL, "The \"default\" statement is forbidden on choices with \"mandatory\".");
+                                YYERROR;
+                              }
+                              /* link default with the case */
+                              if ($3.choice.s) {
+                                if (unres_schema_add_str(trg, unres, $3.choice.ptr_choice, UNRES_CHOICE_DFLT, $3.choice.s) == -1) {
+                                  YYERROR;
+                                }
+                                free($3.choice.s);
+                              }
+                            }
+                          }
+     '}' ;
+
+choice_opt_stmt: @EMPTYDIR@ { if (read_all) {
+                            $$.choice.ptr_choice = actual;
+                            $$.choice.s = NULL;
+                            actual_type = CHOICE_KEYWORD;
+                            if (size_arrays->node[size_arrays->next].if_features) {
+                              $$.choice.ptr_choice->features = calloc(size_arrays->node[size_arrays->next].if_features, sizeof *$$.choice.ptr_choice->features);
+                              if (!$$.choice.ptr_choice->features) {
+                                LOGMEM;
+                                YYERROR;
+                              }
+                            }
+                            store_flags((struct lys_node *)$$.choice.ptr_choice, size_arrays->node[size_arrays->next].flags, config_inherit);
+                            size_arrays->next++;
+                          } else {
+                            $$.index = size_arrays->size;
+                            if (yang_add_elem(&size_arrays->node, &size_arrays->size)) {
+                              LOGMEM;
+                              YYERROR;
+                            }
+                          }
+                        }
+  |  choice_opt_stmt when_stmt { actual = $1.choice.ptr_choice; actual_type = CHOICE_KEYWORD; }
+     stmtsep { $$ = $1; }
+  |  choice_opt_stmt if_feature_stmt { if (read_all) {
+                                         if (yang_read_if_feature(trg, $1.choice.ptr_choice,s, unres, CHOICE_KEYWORD)) {
+                                           if ($1.choice.s) {
+                                             free($1.choice.s);
+                                           }
+                                           YYERROR;
+                                         }
+                                         s=NULL;
+                                         $$ = $1;
+                                       } else {
+                                         size_arrays->node[$1.index].if_features++;
+                                       }
+                                     }
+  |  choice_opt_stmt default_stmt { if (read_all) {
+                                      if ($1.choice.s) {
+                                        LOGVAL(LYE_TOOMANY, LY_VLOG_LYS, $1.choice.ptr_choice, "default", "choice");
+                                        free($1.choice.s);
+                                        free(s);
+                                        YYERROR;
+                                      }
+                                      $1.choice.s = s;
+                                      s = NULL;
+                                      $$ = $1;
+                                    }
+                                  }
+  |  choice_opt_stmt config_read_stmt { if (!read_all) {
+                                           if (yang_check_flags(&size_arrays->node[$1.index].flags, LYS_CONFIG_MASK, "config", "choice", $2)) {
+                                             YYERROR;
+                                           }
+                                         } else {
+                                          $$ = $1;
+                                         }
+                                       }
+|  choice_opt_stmt mandatory_read_stmt { if (!read_all) {
+                                      if (yang_check_flags(&size_arrays->node[$1.index].flags, LYS_MAND_MASK, "mandatory", "choice", $2)) {
+                                        YYERROR;
+                                      }
+                                    } else {
+                                      $$ = $1;
+                                    }
+                                  }
+  |  choice_opt_stmt status_read_stmt { if (!read_all) {
+                                          if (yang_check_flags(&size_arrays->node[$1.index].flags, LYS_STATUS_MASK, "status", "choice", $2)) {
+                                            YYERROR;
+                                          }
+                                        } else {
+                                          $$ = $1;
+                                        }
+                                      }
+  |  choice_opt_stmt description_stmt { if (read_all) {
+                                          if (yang_read_description(trg, $1.choice.ptr_choice, s, "choice")) {
+                                            free($1.choice.s);
+                                            YYERROR;
+                                          }
+                                          s = NULL;
+                                          $$ = $1;
+                                        }
+                                      }
+  |  choice_opt_stmt reference_stmt { if (read_all) {
+                                        if (yang_read_reference(trg, $1.choice.ptr_choice, s, "choice")) {
+                                          free($1.choice.s);
+                                          YYERROR;
+                                        }
+                                        s = NULL;
+                                        $$ = $1;
+                                      }
+                                    }
+  |  choice_opt_stmt short_case_case_stmt { actual = $1.choice.ptr_choice;
+                                            actual_type = CHOICE_KEYWORD;
+                                            data_node = actual;
+                                            if (read_all && data_node->parent && (data_node->parent->nodetype == LYS_GROUPING)) {
+                                              data_node = NULL;
+                                            }
+                                          }
+     stmtsep { $$ = $1; }
+  ;
+
+short_case_case_stmt:  short_case_stmt
+  |  case_stmt
+  ;
+
+short_case_stmt: container_stmt
+  |  leaf_stmt
+  |  leaf_list_stmt
+  |  list_stmt
+  |  anyxml_stmt
+  ;
+
+case_stmt: CASE_KEYWORD sep identifier_arg_str { if (read_all) {
+                                                   if (!(actual = yang_read_node(trg,actual,s,LYS_CASE,sizeof(struct lys_node_case)))) {YYERROR;}
+                                                   data_node = actual;
+                                                   s=NULL;
+                                                 }
+                                               }
+           case_end;
+
+case_end: ';'
+  |  '{' stmtsep
+         case_opt_stmt
+      '}' ;
+
+case_opt_stmt: @EMPTYDIR@ { if (read_all) {
+                          $$.cs = actual;
+                          actual_type = CASE_KEYWORD;
+                          if (size_arrays->node[size_arrays->next].if_features) {
+                            $$.cs->features = calloc(size_arrays->node[size_arrays->next].if_features, sizeof *$$.cs->features);
+                            if (!$$.cs->features) {
+                              LOGMEM;
+                              YYERROR;
+                            }
+                          }
+                          store_flags((struct lys_node *)$$.cs, size_arrays->node[size_arrays->next].flags, 1);
+                          size_arrays->next++;
+                        } else {
+                          $$.index = size_arrays->size;
+                          if (yang_add_elem(&size_arrays->node, &size_arrays->size)) {
+                            LOGMEM;
+                            YYERROR;
+                          }
+                        }
+                      }
+  |  case_opt_stmt when_stmt { actual = $1.cs; actual_type = CASE_KEYWORD; }
+     stmtsep
+  |  case_opt_stmt if_feature_stmt { if (read_all) {
+                                       if (yang_read_if_feature(trg, $1.cs, s, unres, CASE_KEYWORD)) {YYERROR;}
+                                       s=NULL;
+                                     } else {
+                                       size_arrays->node[$1.index].if_features++;
+                                     }
+                                   }
+  |  case_opt_stmt status_read_stmt { if (!read_all) {
+                                        if (yang_check_flags(&size_arrays->node[$1.index].flags, LYS_STATUS_MASK, "status", "case", $2)) {
+                                          YYERROR;
+                                        }
+                                      }
+                                    }
+  |  case_opt_stmt description_stmt { if (read_all && yang_read_description(trg, $1.cs, s, "case")) {
+                                        YYERROR;
+                                      }
+                                      s = NULL;
+                                    }
+  |  case_opt_stmt reference_stmt { if (read_all && yang_read_reference(trg, $1.cs, s, "case")) {
+                                      YYERROR;
+                                    }
+                                    s = NULL;
+                                  }
+  |  case_opt_stmt data_def_stmt { actual = $1.cs;
+                                   actual_type = CASE_KEYWORD;
+                                   data_node = actual;
+                                 }
+     stmtsep
+  ;
+
+anyxml_stmt: ANYXML_KEYWORD sep identifier_arg_str { if (read_all) {
+                                                       if (!(actual = yang_read_node(trg,actual,s,LYS_ANYXML,sizeof(struct lys_node_anyxml)))) {YYERROR;}
+                                                       data_node = actual;
+                                                       if (data_node->parent && (data_node->parent->nodetype == LYS_GROUPING)) {
+                                                         data_node = NULL;
+                                                       }
+                                                       s=NULL;
+                                                     }
+                                                   }
+             anyxml_end;
+
+anyxml_end: ';'
+  |  '{' stmtsep
+         anyxml_opt_stmt
+     '}' ;
+
+anyxml_opt_stmt: @EMPTYDIR@ { if (read_all) {
+                            $$.anyxml = actual;
+                            actual_type = ANYXML_KEYWORD;
+                            if (size_arrays->node[size_arrays->next].if_features) {
+                              $$.anyxml->features = calloc(size_arrays->node[size_arrays->next].if_features, sizeof *$$.anyxml->features);
+                              if (!$$.anyxml->features) {
+                                LOGMEM;
+                                YYERROR;
+                              }
+                            }
+                            if (size_arrays->node[size_arrays->next].must) {
+                              $$.anyxml->must = calloc(size_arrays->node[size_arrays->next].must, sizeof *$$.anyxml->must);
+                              if (!$$.anyxml->features || !$$.anyxml->must) {
+                                LOGMEM;
+                                YYERROR;
+                              }
+                            }
+                            store_flags((struct lys_node *)$$.anyxml, size_arrays->node[size_arrays->next].flags, config_inherit);
+                            size_arrays->next++;
+                          } else {
+                            $$.index = size_arrays->size;
+                            if (yang_add_elem(&size_arrays->node, &size_arrays->size)) {
+                              LOGMEM;
+                              YYERROR;
+                            }
+                          }
+                        }
+  |  anyxml_opt_stmt when_stmt { actual = $1.anyxml; actual_type = ANYXML_KEYWORD; }
+     stmtsep
+  |  anyxml_opt_stmt if_feature_stmt { if (read_all) {
+                                         if (yang_read_if_feature(trg, $1.anyxml, s, unres, ANYXML_KEYWORD)) {YYERROR;}
+                                         s=NULL;
+                                       } else {
+                                         size_arrays->node[$1.index].if_features++;
+                                       }
+                                     }
+  |  anyxml_opt_stmt must_stmt { if (read_all) {
+                                   actual = $1.anyxml;
+                                   actual_type = ANYXML_KEYWORD;
+                                 } else {
+                                   size_arrays->node[$1.index].must++;
+                                 }
+                               }
+     stmtsep
+  |  anyxml_opt_stmt config_read_stmt { if (!read_all) {
+                                          if (yang_check_flags(&size_arrays->node[$1.index].flags, LYS_CONFIG_MASK, "config", "anyxml", $2)) {
+                                            YYERROR;
+                                          }
+                                        }
+                                      }
+  |  anyxml_opt_stmt mandatory_read_stmt { if (!read_all) {
+                                             if (yang_check_flags(&size_arrays->node[$1.index].flags, LYS_MAND_MASK, "mandatory", "anyxml", $2)) {
+                                               YYERROR;
+                                             }
+                                           }
+                                         }
+  |  anyxml_opt_stmt status_read_stmt { if (!read_all) {
+                                          if (yang_check_flags(&size_arrays->node[$1.index].flags, LYS_STATUS_MASK, "status", "anyxml", $2)) {
+                                            YYERROR;
+                                          }
+                                        }
+                                      }
+  |  anyxml_opt_stmt description_stmt { if (read_all && yang_read_description(trg, $1.anyxml, s, "anyxml")) {
+                                          YYERROR;
+                                        }
+                                        s = NULL;
+                                      }
+  |  anyxml_opt_stmt reference_stmt { if (read_all && yang_read_reference(trg, $1.anyxml, s, "anyxml")) {
+                                        YYERROR;
+                                      }
+                                      s = NULL;
+                                    }
+
+uses_stmt: USES_KEYWORD sep identifier_ref_arg_str { if (read_all) {
+                                                       if (!(actual = yang_read_node(trg,actual,s,LYS_USES,sizeof(struct lys_node_uses)))) {YYERROR;}
+                                                       data_node = actual;
+                                                       if (data_node->parent && (data_node->parent->nodetype == LYS_GROUPING)) {
+                                                         data_node = NULL;
+                                                       }
+                                                       s=NULL;
+                                                     }
+                                                   }
+           uses_end { if (read_all) {
+                        if (unres_schema_add_node(trg, unres, actual, UNRES_USES, NULL) == -1) {
+                          YYERROR;
+                        }
+                      }
+                    }
+
+uses_end: ';'
+  |  '{' stmtsep
+         uses_opt_stmt
+     '}' ;
+
+uses_opt_stmt: @EMPTYDIR@ { if (read_all) {
+                          $$.uses.ptr_uses = actual;
+                          $$.uses.config_inherit = config_inherit;
+                          actual_type = USES_KEYWORD;
+                          if (size_arrays->node[size_arrays->next].if_features) {
+                            $$.uses.ptr_uses->features = calloc(size_arrays->node[size_arrays->next].if_features, sizeof *$$.uses.ptr_uses->features);
+                            if (!$$.uses.ptr_uses->features) {
+                              LOGMEM;
+                              YYERROR;
+                            }
+                          }
+                          if (size_arrays->node[size_arrays->next].refine) {
+                            $$.uses.ptr_uses->refine = calloc(size_arrays->node[size_arrays->next].refine, sizeof *$$.uses.ptr_uses->refine);
+                            if (!$$.uses.ptr_uses->refine) {
+                              LOGMEM;
+                              YYERROR;
+                            }
+                          }
+                          if (size_arrays->node[size_arrays->next].augment) {
+                            $$.uses.ptr_uses->augment = calloc(size_arrays->node[size_arrays->next].augment, sizeof *$$.uses.ptr_uses->augment);
+                            if (!$$.uses.ptr_uses->augment) {
+                              LOGMEM;
+                              YYERROR;
+                            }
+                          }
+                          store_flags((struct lys_node *)$$.uses.ptr_uses, size_arrays->node[size_arrays->next].flags, config_inherit);
+                          size_arrays->next++;
+                        } else {
+                          $$.index = size_arrays->size;
+                          if (yang_add_elem(&size_arrays->node, &size_arrays->size)) {
+                            LOGMEM;
+                            YYERROR;
+                          }
+                        }
+                      }
+  |  uses_opt_stmt when_stmt { actual = $1.uses.ptr_uses; actual_type = USES_KEYWORD; }
+     stmtsep
+  |  uses_opt_stmt if_feature_stmt { if (read_all) {
+                                       if (yang_read_if_feature(trg, $1.uses.ptr_uses, s, unres, USES_KEYWORD)) {YYERROR;}
+                                       s=NULL;
+                                     } else {
+                                       size_arrays->node[$1.index].if_features++;
+                                     }
+                                   }
+  |  uses_opt_stmt status_read_stmt { if (!read_all) {
+                                        if (yang_check_flags(&size_arrays->node[$1.index].flags, LYS_STATUS_MASK, "status", "uses", $2)) {
+                                          YYERROR;
+                                        }
+                                      }
+                                    }
+  |  uses_opt_stmt description_stmt { if (read_all && yang_read_description(trg, $1.uses.ptr_uses, s, "uses")) {
+                                        YYERROR;
+                                      }
+                                      s = NULL;
+                                    }
+  |  uses_opt_stmt reference_stmt { if (read_all && yang_read_reference(trg, $1.uses.ptr_uses, s, "uses")) {
+                                      YYERROR;
+                                    }
+                                    s = NULL;
+                                  }
+  |  uses_opt_stmt refine_stmt { if (read_all) {
+                                   actual = $1.uses.ptr_uses;
+                                   actual_type = USES_KEYWORD;
+                                 } else {
+                                   size_arrays->node[$1.index].refine++;
+                                 }
+                               }
+     stmtsep
+  |  uses_opt_stmt uses_augment_stmt { if (read_all) {
+                                         actual = $1.uses.ptr_uses;
+                                         actual_type = USES_KEYWORD;
+                                         data_node = actual;
+                                         if (data_node->parent && (data_node->parent->nodetype == LYS_GROUPING)) {
+                                           data_node = NULL;
+                                         }
+                                         config_inherit = $1.uses.config_inherit;
+                                       } else {
+                                         size_arrays->node[$1.index].augment++;
+                                       }
+                                     }
+     stmtsep
+  ;
+
+refine_stmt: REFINE_KEYWORD sep refine_arg_str { if (read_all) {
+                                                   if (!(actual = yang_read_refine(trg, actual, s))) {
+                                                     YYERROR;
+                                                   }
+                                                   s = NULL;
+                                                 }
+                                               }
+             refine_end;
+
+refine_end: ';'
+  |  '{' stmtsep
+         refine_body_opt_stmts
+     '}' ;
+
+
+refine_arg_str: descendant_schema_nodeid optsep
+  | string_1
+  ;
+
+refine_body_opt_stmts: @EMPTYDIR@ { if (read_all) {
+                                  $$.refine = actual;
+                                  actual_type = REFINE_KEYWORD;
+                                  if (size_arrays->node[size_arrays->next].must) {
+                                    $$.refine->must = calloc(size_arrays->node[size_arrays->next].must, sizeof *$$.refine->must);
+                                    if (!$$.refine->must) {
+                                      LOGMEM;
+                                      YYERROR;
+                                    }
+                                    $$.refine->target_type = LYS_LIST | LYS_LEAFLIST | LYS_CONTAINER | LYS_ANYXML;
+                                  }
+                                  size_arrays->next++;
+                                } else {
+                                  $$.index = size_arrays->size;
+                                  if (yang_add_elem(&size_arrays->node, &size_arrays->size)) {
+                                    LOGMEM;
+                                    YYERROR;
+                                  }
+                                }
+                              }
+  |  refine_body_opt_stmts must_stmt stmtsep { if (read_all) {
+                                         actual = $1.refine;
+                                         actual_type = REFINE_KEYWORD;
+                                       } else {
+                                         size_arrays->node[$1.index].must++;
+                                       }
+                                     }
+  |  refine_body_opt_stmts presence_stmt { if (read_all) {
+                                             if ($1.refine->target_type) {
+                                               if ($1.refine->target_type & LYS_CONTAINER) {
+                                                 if ($1.refine->mod.presence) {
+                                                   LOGVAL(LYE_TOOMANY, LY_VLOG_NONE, NULL, "presence", "refine");
+                                                   free(s);
+                                                   YYERROR;
+                                                 }
+                                                 $1.refine->target_type = LYS_CONTAINER;
+                                                 $1.refine->mod.presence = lydict_insert_zc(trg->ctx, s);
+                                               } else {
+                                                 free(s);
+                                                 LOGVAL(LYE_MISSCHILDSTMT, LY_VLOG_NONE, NULL, "presence", "refine");
+                                                 LOGVAL(LYE_SPEC, LY_VLOG_NONE, NULL, "Invalid refine target nodetype for the substatements.");
+                                                 YYERROR;
+                                               }
+                                             } else {
+                                               $1.refine->target_type = LYS_CONTAINER;
+                                               $1.refine->mod.presence = lydict_insert_zc(trg->ctx, s);
+                                             }
+                                             s = NULL;
+                                             $$ = $1;
+                                           }
+                                         }
+  |  refine_body_opt_stmts default_stmt { if (read_all) {
+                                            if ($1.refine->target_type) {
+                                              if ($1.refine->target_type & (LYS_LEAF | LYS_CHOICE)) {
+                                                $1.refine->target_type &= (LYS_LEAF | LYS_CHOICE);
+                                                if ($1.refine->mod.dflt) {
+                                                  LOGVAL(LYE_TOOMANY, LY_VLOG_NONE, NULL, "default", "refine");
+                                                  free(s);
+                                                  YYERROR;
+                                                }
+                                                $1.refine->mod.dflt = lydict_insert_zc(trg->ctx, s);
+                                              } else {
+                                                free(s);
+                                                LOGVAL(LYE_MISSCHILDSTMT, LY_VLOG_NONE, NULL, "default", "refine");
+                                                LOGVAL(LYE_SPEC, LY_VLOG_NONE, NULL, "Invalid refine target nodetype for the substatements.");
+                                                YYERROR;
+                                              }
+                                            } else {
+                                              $1.refine->target_type = LYS_LEAF | LYS_CHOICE;
+                                              $1.refine->mod.dflt = lydict_insert_zc(trg->ctx, s);
+                                            }
+                                            s = NULL;
+                                            $$ = $1;
+                                          }
+                                        }
+  |  refine_body_opt_stmts config_stmt { if (read_all) {
+                                           if ($1.refine->target_type) {
+                                             if ($1.refine->target_type & (LYS_LEAF | LYS_CHOICE | LYS_LIST | LYS_CONTAINER | LYS_LEAFLIST)) {
+                                               $1.refine->target_type &= (LYS_LEAF | LYS_CHOICE | LYS_LIST | LYS_CONTAINER | LYS_LEAFLIST);
+                                               if (yang_check_flags(&$1.refine->flags, LYS_CONFIG_MASK, "config", "refine", $2)) {
+                                                 YYERROR;
+                                               }
+                                             } else {
+                                               LOGVAL(LYE_MISSCHILDSTMT, LY_VLOG_NONE, NULL, "config", "refine");
+                                               LOGVAL(LYE_SPEC, LY_VLOG_NONE, NULL, "Invalid refine target nodetype for the substatements.");
+                                               YYERROR;
+                                             }
+                                           } else {
+                                             $1.refine->target_type = LYS_LEAF | LYS_CHOICE | LYS_LIST | LYS_CONTAINER | LYS_LEAFLIST;
+                                             $1.refine->flags |= $2;
+                                           }
+                                           $$ = $1;
+                                         }
+                                       }
+  |  refine_body_opt_stmts mandatory_stmt { if (read_all) {
+                                              if ($1.refine->target_type) {
+                                                if ($1.refine->target_type & (LYS_LEAF | LYS_CHOICE | LYS_ANYXML)) {
+                                                  $1.refine->target_type &= (LYS_LEAF | LYS_CHOICE | LYS_ANYXML);
+                                                  if (yang_check_flags(&$1.refine->flags, LYS_MAND_MASK, "mandatory", "refine", $2)) {
+                                                    YYERROR;
+                                                  }
+                                                } else {
+                                                  LOGVAL(LYE_MISSCHILDSTMT, LY_VLOG_NONE, NULL, "mandatory", "refine");
+                                                  LOGVAL(LYE_SPEC, LY_VLOG_NONE, NULL, "Invalid refine target nodetype for the substatements.");
+                                                  YYERROR;
+                                                }
+                                              } else {
+                                                $1.refine->target_type = LYS_LEAF | LYS_CHOICE | LYS_ANYXML;
+                                                $1.refine->flags |= $2;
+                                              }
+                                              $$ = $1;
+                                            }
+                                          }
+  |  refine_body_opt_stmts min_elements_stmt { if (read_all) {
+                                                 if ($1.refine->target_type) {
+                                                   if ($1.refine->target_type & (LYS_LIST | LYS_LEAFLIST)) {
+                                                     $1.refine->target_type &= (LYS_LIST | LYS_LEAFLIST);
+                                                     /* magic - bit 3 in flags means min set */
+                                                     if ($1.refine->flags & 0x04) {
+                                                       LOGVAL(LYE_TOOMANY, LY_VLOG_NONE, NULL, "min-elements", "refine");
+                                                       YYERROR;
+                                                     }
+                                                     $1.refine->flags |= 0x04;
+                                                     $1.refine->mod.list.min = $2;
+                                                   } else {
+                                                     LOGVAL(LYE_MISSCHILDSTMT, LY_VLOG_NONE, NULL, "min-elements", "refine");
+                                                     LOGVAL(LYE_SPEC, LY_VLOG_NONE, NULL, "Invalid refine target nodetype for the substatements.");
+                                                     YYERROR;
+                                                   }
+                                                 } else {
+                                                   $1.refine->target_type = LYS_LIST | LYS_LEAFLIST;
+                                                   /* magic - bit 3 in flags means min set */
+                                                   $1.refine->flags |= 0x04;
+                                                   $1.refine->mod.list.min = $2;
+                                                 }
+                                                 $$ = $1;
+                                               }
+                                             }
+  |  refine_body_opt_stmts max_elements_stmt { if (read_all) {
+                                                 if ($1.refine->target_type) {
+                                                   if ($1.refine->target_type & (LYS_LIST | LYS_LEAFLIST)) {
+                                                     $1.refine->target_type &= (LYS_LIST | LYS_LEAFLIST);
+                                                     /* magic - bit 4 in flags means max set */
+                                                     if ($1.refine->flags & 0x08) {
+                                                       LOGVAL(LYE_TOOMANY, LY_VLOG_NONE, NULL, "max-elements", "refine");
+                                                       YYERROR;
+                                                     }
+                                                     $1.refine->flags |= 0x08;
+                                                     $1.refine->mod.list.max = $2;
+                                                   } else {
+                                                     LOGVAL(LYE_MISSCHILDSTMT, LY_VLOG_NONE, NULL, "max-elements", "refine");
+                                                     LOGVAL(LYE_SPEC, LY_VLOG_NONE, NULL, "Invalid refine target nodetype for the substatements.");
+                                                     YYERROR;
+                                                   }
+                                                 } else {
+                                                   $1.refine->target_type = LYS_LIST | LYS_LEAFLIST;
+                                                   /* magic - bit 4 in flags means max set */
+                                                   $1.refine->flags |= 0x08;
+                                                   $1.refine->mod.list.max = $2;
+                                                 }
+                                                 $$ = $1;
+                                               }
+                                             }
+  |  refine_body_opt_stmts description_stmt { if (read_all && yang_read_description(trg, $1.refine, s, "refine")) {
+                                                YYERROR;
+                                              }
+                                              s = NULL;
+                                            }
+  |  refine_body_opt_stmts reference_stmt { if (read_all && yang_read_reference(trg, $1.refine, s, "refine")) {
+                                              YYERROR;
+                                            }
+                                            s = NULL;
+                                          }
+
+uses_augment_stmt: AUGMENT_KEYWORD sep uses_augment_arg_str { if (read_all) {
+                                                                if (!(actual = yang_read_augment(trg, actual, s))) {
+                                                                  YYERROR;
+                                                                }
+                                                                data_node = actual;
+                                                                s = NULL;
+                                                              }
+                                                            }
+                   '{' stmtsep
+                       augment_opt_stmt { if (read_all && !($7.node.flag & LYS_DATADEF)){
+                                            LOGVAL(LYE_MISSCHILDSTMT, LY_VLOG_NONE, NULL, "data-def or case", "uses/augment");
+                                            YYERROR;
+                                          }
+                                        }
+                   '}' ;
+
+uses_augment_arg_str: descendant_schema_nodeid optsep
+  |  string_1
+  ;
+
+augment_stmt: AUGMENT_KEYWORD sep augment_arg_str { if (read_all) {
+                                                      if (!(actual = yang_read_augment(trg, NULL, s))) {
+                                                        YYERROR;
+                                                      }
+                                                      data_node = actual;
+                                                      s = NULL;
+                                                    }
+                                                  }
+              '{' stmtsep
+                  augment_opt_stmt { if (read_all) {
+                                       if (!($7.node.flag & LYS_DATADEF)){
+                                         LOGVAL(LYE_MISSCHILDSTMT, LY_VLOG_NONE, NULL, "data-def or case", "augment");
+                                         YYERROR;
+                                       }
+                                       if (unres_schema_add_node(trg, unres, actual, UNRES_AUGMENT, NULL) == -1) {
+                                         YYERROR;
+                                       }
+                                     }
+                                   }
+               '}' ;
+
+augment_opt_stmt: @EMPTYDIR@ { if (read_all) {
+                             $$.node.ptr_augment = actual;
+                             $$.node.flag = 0;
+                             actual_type = AUGMENT_KEYWORD;
+                             if (size_arrays->node[size_arrays->next].if_features) {
+                               $$.node.ptr_augment->features = calloc(size_arrays->node[size_arrays->next].if_features, sizeof *$$.node.ptr_augment->features);
+                               if (!$$.node.ptr_augment->features) {
+                                 LOGMEM;
+                                 YYERROR;
+                               }
+                             }
+                             config_inherit = DISABLE_INHERIT;
+                             size_arrays->next++;
+                           } else {
+                             $$.index = size_arrays->size;
+                             if (yang_add_elem(&size_arrays->node, &size_arrays->size)) {
+                               LOGMEM;
+                               YYERROR;
+                             }
+                           }
+                         }
+  |  augment_opt_stmt when_stmt { actual = $1.node.ptr_augment; actual_type = AUGMENT_KEYWORD; }
+     stmtsep
+  |  augment_opt_stmt if_feature_stmt { if (read_all) {
+                                          if (yang_read_if_feature(trg, $1.node.ptr_augment, s, unres, AUGMENT_KEYWORD)) {YYERROR;}
+                                          s=NULL;
+                                        } else {
+                                          size_arrays->node[$1.index].if_features++;
+                                        }
+                                      }
+  |  augment_opt_stmt status_stmt { if (read_all) {
+                                      if (yang_check_flags(&$1.node.ptr_augment->flags, LYS_STATUS_MASK, "status", "augment", $2)) {
+                                        YYERROR;
+                                      }
+                                    }
+                                  }
+  |  augment_opt_stmt description_stmt { if (read_all && yang_read_description(trg, $1.node.ptr_augment, s, "augment")) {
+                                           YYERROR;
+                                         }
+                                         s = NULL;
+                                       }
+  |  augment_opt_stmt reference_stmt { if (read_all && yang_read_reference(trg, $1.node.ptr_augment, s, "augment")) {
+                                         YYERROR;
+                                       }
+                                       s = NULL;
+                                     }
+  |  augment_opt_stmt data_def_stmt { if (read_all) {
+                                        actual = $1.node.ptr_augment;
+                                        actual_type = AUGMENT_KEYWORD;
+                                        $1.node.flag |= LYS_DATADEF;
+                                        data_node = actual;
+                                      }
+                                    }
+     stmtsep { $$ = $1; }
+  |  augment_opt_stmt case_stmt { if (read_all) {
+                                    actual = $1.node.ptr_augment;
+                                    actual_type = AUGMENT_KEYWORD;
+                                    $1.node.flag |= LYS_DATADEF;
+                                    data_node = actual;
+                                  }
+                                }
+     stmtsep { $$ = $1; }
+  ;
+
+augment_arg_str: absolute_schema_nodeids optsep
+  |  string_1
+  ;
+
+rpc_stmt: RPC_KEYWORD sep identifier_arg_str { if (read_all) {
+                                                 if (!(actual = yang_read_node(trg, NULL, s, LYS_RPC, sizeof(struct lys_node_rpc)))) {
+                                                   YYERROR;
+                                                 }
+                                                 data_node = actual;
+                                                 s = NULL;
+                                               }
+                                               config_inherit = DISABLE_INHERIT;
+                                             }
+          rpc_end { config_inherit = ENABLE_INHERIT; }
+
+rpc_end: ';'
+  |  '{' stmtsep
+         rpc_opt_stmt
+      '}'
+
+
+rpc_opt_stmt: @EMPTYDIR@ { if (read_all) {
+                         $$.node.ptr_rpc = actual;
+                         $$.node.flag = 0;
+                         actual_type = RPC_KEYWORD;
+                         if (size_arrays->node[size_arrays->next].if_features) {
+                           $$.node.ptr_rpc->features = calloc(size_arrays->node[size_arrays->next].if_features, sizeof *$$.node.ptr_rpc->features);
+                           if (!$$.node.ptr_rpc->features) {
+                             LOGMEM;
+                             YYERROR;
+                           }
+                         }
+                         if (size_arrays->node[size_arrays->next].tpdf) {
+                           $$.node.ptr_rpc->tpdf = calloc(size_arrays->node[size_arrays->next].tpdf, sizeof *$$.node.ptr_rpc->tpdf);
+                           if (!$$.node.ptr_rpc->tpdf) {
+                             LOGMEM;
+                             YYERROR;
+                           }
+                         }
+                         store_flags((struct lys_node *)$$.node.ptr_rpc, size_arrays->node[size_arrays->next].flags, 0);
+                         size_arrays->next++;
+                       } else {
+                         $$.index = size_arrays->size;
+                         if (yang_add_elem(&size_arrays->node, &size_arrays->size)) {
+                           LOGMEM;
+                           YYERROR;
+                         }
+                       }
+                     }
+  |  rpc_opt_stmt if_feature_stmt { if (read_all) {
+                                      if (yang_read_if_feature(trg, $1.node.ptr_rpc, s, unres, RPC_KEYWORD)) {YYERROR;}
+                                      s=NULL;
+                                    } else {
+                                      size_arrays->node[$1.index].if_features++;
+                                    }
+                                  }
+  |  rpc_opt_stmt status_read_stmt { if (!read_all) {
+                                       if (yang_check_flags(&size_arrays->node[$1.index].flags, LYS_STATUS_MASK, "status", "rpc", $2)) {
+                                         YYERROR;
+                                       }
+                                     }
+                                   }
+  |  rpc_opt_stmt description_stmt { if (read_all && yang_read_description(trg, $1.node.ptr_rpc, s, "rpc")) {
+                                       YYERROR;
+                                     }
+                                     s = NULL;
+                                   }
+  |  rpc_opt_stmt reference_stmt { if (read_all && yang_read_reference(trg, $1.node.ptr_rpc, s, "rpc")) {
+                                     YYERROR;
+                                   }
+                                   s = NULL;
+                                 }
+  |  rpc_opt_stmt typedef_stmt { if (read_all) {
+                                           actual = $1.node.ptr_rpc;
+                                           actual_type = RPC_KEYWORD;
+                                         } else {
+                                           size_arrays->node[$1.index].tpdf++;
+                                         }
+                                       }
+     stmtsep
+  |  rpc_opt_stmt grouping_stmt { actual = $1.node.ptr_rpc;
+                                  actual_type = RPC_KEYWORD;
+                                  data_node = actual;
+                                }
+     stmtsep
+  |  rpc_opt_stmt input_stmt { if ($1.node.flag & LYS_RPC_INPUT) {
+                                 LOGVAL(LYE_TOOMANY, LY_VLOG_LYS, $1.node.ptr_rpc, "input", "rpc");
+                                 YYERROR;
+                               }
+                               $1.node.flag |= LYS_RPC_INPUT;
+                               actual = $1.node.ptr_rpc;
+                               actual_type = RPC_KEYWORD;
+                               data_node = actual;
+                             }
+     stmtsep { $$ = $1; }
+  |  rpc_opt_stmt output_stmt { if ($1.node.flag & LYS_RPC_OUTPUT) {
+                                  LOGVAL(LYE_TOOMANY, LY_VLOG_LYS, $1.node.ptr_rpc, "output", "rpc");
+                                  YYERROR;
+                                }
+                                $1.node.flag |= LYS_RPC_OUTPUT;
+                                actual = $1.node.ptr_rpc;
+                                actual_type = RPC_KEYWORD;
+                                data_node = actual;
+                              }
+     stmtsep { $$ = $1; }
+
+input_stmt: INPUT_KEYWORD optsep { if (read_all) {
+                                     if (!(actual = yang_read_node(trg, actual, NULL, LYS_INPUT, sizeof(struct lys_node_rpc_inout)))) {
+                                      YYERROR;
+                                     }
+                                     data_node = actual;
+                                   }
+                                 }
+            '{' stmtsep
+                input_output_opt_stmt { if (read_all && !($6.node.flag & LYS_DATADEF)) {
+                                          LOGVAL(LYE_MISSCHILDSTMT, LY_VLOG_NONE, "data-def", "input");
+                                          YYERROR;
+                                        }
+                                      }
+            '}'
+
+input_output_opt_stmt: @EMPTYDIR@ { if (read_all) {
+                                  $$.node.ptr_inout = actual;
+                                  $$.node.flag = 0;
+                                  actual_type = INPUT_KEYWORD;
+                                  if (size_arrays->node[size_arrays->next].tpdf) {
+                                    $$.node.ptr_inout->tpdf = calloc(size_arrays->node[size_arrays->next].tpdf, sizeof *$$.node.ptr_inout->tpdf);
+                                    if (!$$.node.ptr_inout->tpdf) {
+                                      LOGMEM;
+                                      YYERROR;
+                                    }
+                                  }
+                                  size_arrays->next++;
+                                } else {
+                                  $$.index = size_arrays->size;
+                                  if (yang_add_elem(&size_arrays->node, &size_arrays->size)) {
+                                    LOGMEM;
+                                    YYERROR;
+                                  }
+                                }
+                              }
+  |  input_output_opt_stmt typedef_stmt { if (read_all) {
+                                                    actual = $1.node.ptr_inout;
+                                                    actual_type = INPUT_KEYWORD;
+                                                  } else {
+                                                    size_arrays->node[$1.index].tpdf++;
+                                                  }
+                                                }
+     stmtsep
+  |  input_output_opt_stmt grouping_stmt { actual = $1.node.ptr_inout;
+                                           actual_type = INPUT_KEYWORD;
+                                           data_node = actual;
+                                         }
+     stmtsep
+  |  input_output_opt_stmt data_def_stmt { if (read_all) {
+                                             actual = $1.node.ptr_inout;
+                                             actual_type = INPUT_KEYWORD;
+                                             $1.node.flag |= LYS_DATADEF;
+                                             data_node = actual;
+                                           }
+                                         }
+     stmtsep { $$ = $1; }
+  ;
+
+output_stmt: OUTPUT_KEYWORD optsep { if (read_all) {
+                                       if (!(actual = yang_read_node(trg, actual, NULL, LYS_OUTPUT, sizeof(struct lys_node_rpc_inout)))) {
+                                        YYERROR;
+                                       }
+                                       data_node = actual;
+                                     }
+                                   }
+             '{' stmtsep
+                 input_output_opt_stmt { if (read_all && !($6.node.flag & LYS_DATADEF)) {
+                                           LOGVAL(LYE_MISSCHILDSTMT, LY_VLOG_NONE, "data-def", "output");
+                                           YYERROR;
+                                         }
+                                       }
+             '}'
+
+notification_stmt: NOTIFICATION_KEYWORD sep identifier_arg_str { if (read_all) {
+                                                                   if (!(actual = yang_read_node(trg, NULL, s, LYS_NOTIF, sizeof(struct lys_node_notif)))) {
+                                                                    YYERROR;
+                                                                   }
+                                                                   data_node = actual;
+                                                                 }
+                                                                 config_inherit = DISABLE_INHERIT;
+                                                               }
+                   notification_end { config_inherit = ENABLE_INHERIT; }
+
+notification_end: ';' { if (read_all) {
+                          size_arrays->next++;
+                        }
+                      }
+  |  '{' stmtsep
+         notification_opt_stmt
+      '}' ;
+
+
+notification_opt_stmt: @EMPTYDIR@ { if (read_all) {
+                                  $$.notif = actual;
+                                  actual_type = NOTIFICATION_KEYWORD;
+                                  if (size_arrays->node[size_arrays->next].if_features) {
+                                    $$.notif->features = calloc(size_arrays->node[size_arrays->next].if_features, sizeof *$$.notif->features);
+                                    if (!$$.notif->features) {
+                                      LOGMEM;
+                                      YYERROR;
+                                    }
+                                  }
+                                  if (size_arrays->node[size_arrays->next].tpdf) {
+                                    $$.notif->tpdf = calloc(size_arrays->node[size_arrays->next].tpdf, sizeof *$$.notif->tpdf);
+                                    if (!$$.notif->tpdf) {
+                                      LOGMEM;
+                                      YYERROR;
+                                    }
+                                  }
+                                  store_flags((struct lys_node *)$$.notif, size_arrays->node[size_arrays->next].flags, 0);
+                                  size_arrays->next++;
+                                } else {
+                                  $$.index = size_arrays->size;
+                                  if (yang_add_elem(&size_arrays->node, &size_arrays->size)) {
+                                    LOGMEM;
+                                    YYERROR;
+                                  }
+                                }
+                              }
+  |  notification_opt_stmt if_feature_stmt { if (read_all) {
+                                               if (yang_read_if_feature(trg, $1.notif, s, unres, NOTIFICATION_KEYWORD)) {YYERROR;}
+                                               s=NULL;
+                                             } else {
+                                               size_arrays->node[$1.index].if_features++;
+                                             }
+                                           }
+  |  notification_opt_stmt status_read_stmt { if (!read_all) {
+                                                if (yang_check_flags(&size_arrays->node[$1.index].flags, LYS_STATUS_MASK, "status", "notification", $2)) {
+                                                  YYERROR;
+                                                }
+                                              }
+                                            }
+  |  notification_opt_stmt description_stmt { if (read_all && yang_read_description(trg, $1.notif, s, "notification")) {
+                                                YYERROR;
+                                              }
+                                              s = NULL;
+                                            }
+  |  notification_opt_stmt reference_stmt { if (read_all && yang_read_reference(trg, $1.notif, s, "notification")) {
+                                              YYERROR;
+                                            }
+                                            s = NULL;
+                                          }
+  |  notification_opt_stmt typedef_stmt { if (read_all) {
+                                                    actual = $1.notif;
+                                                    actual_type = NOTIFICATION_KEYWORD;
+                                                  } else {
+                                                    size_arrays->node[$1.index].tpdf++;
+                                                  }
+                                                }
+     stmtsep
+  |  notification_opt_stmt grouping_stmt { actual = $1.notif;
+                                           actual_type = NOTIFICATION_KEYWORD;
+                                           data_node = actual;
+                                         }
+     stmtsep
+  |  notification_opt_stmt data_def_stmt { actual = $1.notif;
+                                           actual_type = NOTIFICATION_KEYWORD;
+                                           data_node = actual;
+                                         }
+     stmtsep
+  ;
+
+deviation_stmt: DEVIATION_KEYWORD sep deviation_arg_str { if (read_all) {
+                                                            if (!(actual = yang_read_deviation(trg, s))) {
+                                                              YYERROR;
+                                                            }
+                                                            s = NULL;
+                                                            trg->deviation_size++;
+                                                            }
+                                                        }
+                '{' stmtsep
+                    deviation_opt_stmt  { if (read_all) {
+                                            if (actual_type == DEVIATION_KEYWORD) {
+                                              LOGVAL(LYE_MISSCHILDSTMT, LY_VLOG_NONE, NULL, "deviate", "deviation");
+                                              YYERROR;
+                                            }
+                                            if (yang_check_deviation(trg, actual, unres)) {
+                                              YYERROR;
+                                            }
+                                            free($7.deviation);
+                                          }
+                                        }
+                '}'
+
+deviation_opt_stmt: @EMPTYDIR@ { if (read_all) {
+                               $$.deviation = actual;
+                               actual_type = DEVIATION_KEYWORD;
+                               if (size_arrays->node[size_arrays->next].deviate) {
+                                 $$.deviation->deviation->deviate = calloc(size_arrays->node[size_arrays->next].deviate, sizeof *$$.deviation->deviation->deviate);
+                                 if (!$$.deviation->deviation->deviate) {
+                                   LOGMEM;
+                                   YYERROR;
+                                 }
+                               }
+                               size_arrays->next++;
+                             } else {
+                               $$.index = size_arrays->size;
+                               if (yang_add_elem(&size_arrays->node, &size_arrays->size)) {
+                                 LOGMEM;
+                                 YYERROR;
+                               }
+                             }
+                           }
+  |  deviation_opt_stmt description_stmt { if (read_all && yang_read_description(trg, $1.deviation->deviation, s, "deviation")) {
+                                             free($1.deviation);
+                                             YYERROR;
+                                           }
+                                           s = NULL;
+                                           $$ = $1;
+                                         }
+  |  deviation_opt_stmt reference_stmt { if (read_all && yang_read_reference(trg, $1.deviation->deviation, s, "deviation")) {
+                                           free($1.deviation);
+                                           YYERROR;
+                                         }
+                                         s = NULL;
+                                         $$ = $1;
+                                       }
+  |  deviation_opt_stmt DEVIATE_KEYWORD sep deviate_body_stmt { if (read_all) {
+                                                                  actual = $1.deviation;
+                                                                  actual_type = DEVIATE_KEYWORD;
+                                                                  $$ = $1;
+                                                                } else {
+                                                                  /* count of deviate statemenet */
+                                                                  size_arrays->node[$1.index].deviate++;
+                                                                }
+                                                              }
+
+deviation_arg_str: absolute_schema_nodeids optsep
+  | string_1
+
+deviate_body_stmt: deviate_not_supported_stmt
+                   { if (read_all && yang_read_deviate_unsupported(actual)) {
+                       YYERROR;
+                     }
+                   }
+  |  deviate_stmts optsep
+
+deviate_stmts: deviate_add_stmt
+  |  deviate_replace_stmt
+  |  deviate_delete_stmt
+  ;
+
+deviate_not_supported_stmt: NOT_SUPPORTED_KEYWORD optsep stmtend;
+
+deviate_add_stmt: ADD_KEYWORD optsep { if (read_all && yang_read_deviate(actual, LY_DEVIATE_ADD)) {
+                                         YYERROR;
+                                       }
+                                     }
+                  deviate_add_end
+
+deviate_add_end: ';'
+  |  '{' stmtsep
+         deviate_add_opt_stmt
+     '}'
+
+deviate_add_opt_stmt: @EMPTYDIR@ { if (read_all) {
+                                 $$.deviation = actual;
+                                 actual_type = ADD_KEYWORD;
+                                 if (size_arrays->node[size_arrays->next].must) {
+                                    if (yang_read_deviate_must(actual, size_arrays->node[size_arrays->next].must)) {
+                                      YYERROR;
+                                    }
+                                  }
+                                  if (size_arrays->node[size_arrays->next].unique) {
+                                    if (yang_read_deviate_unique(actual, size_arrays->node[size_arrays->next].unique)) {
+                                      YYERROR;
+                                    }
+                                  }
+                                  size_arrays->next++;
+                               } else {
+                                 $$.index = size_arrays->size;
+                                 if (yang_add_elem(&size_arrays->node, &size_arrays->size)) {
+                                   LOGMEM;
+                                   YYERROR;
+                                 }
+                               }
+                             }
+  |  deviate_add_opt_stmt units_stmt { if (read_all) {
+                                         if (yang_read_deviate_units(trg->ctx, $1.deviation, s)) {
+                                           YYERROR;
+                                         }
+                                         s = NULL;
+                                         $$ = $1;
+                                       }
+                                     }
+  |  deviate_add_opt_stmt must_stmt stmtsep { if (read_all) {
+                                        actual = $1.deviation;
+                                        actual_type = ADD_KEYWORD;
+                                        $$ = $1;
+                                      } else {
+                                        size_arrays->node[$1.index].must++;
+                                      }
+                                    }
+  |  deviate_add_opt_stmt unique_stmt { if (read_all) {
+                                          struct lys_node_list *list;
+
+                                          list = (struct lys_node_list *)$1.deviation->target;
+                                          if (yang_fill_unique(trg, list, &list->unique[list->unique_size], s, NULL)) {
+                                            list->unique_size++;
+                                            YYERROR;
+                                          }
+                                          list->unique_size++;
+                                          free(s);
+                                          s = NULL;
+                                          $$ = $1;
+                                        } else {
+                                          size_arrays->node[$1.index].unique++;
+                                        }
+                                      }
+  |  deviate_add_opt_stmt default_stmt { if (read_all) {
+                                           if (yang_read_deviate_default(trg->ctx, $1.deviation, s)) {
+                                             YYERROR;
+                                           }
+                                           s = NULL;
+                                           $$ = $1;
+                                         }
+                                       }
+  |  deviate_add_opt_stmt config_stmt { if (read_all) {
+                                          if (yang_read_deviate_config($1.deviation, $2)) {
+                                            YYERROR;
+                                          }
+                                          $$ = $1;
+                                        }
+                                      }
+  |  deviate_add_opt_stmt mandatory_stmt { if (read_all) {
+                                             if (yang_read_deviate_mandatory($1.deviation, $2)) {
+                                               YYERROR;
+                                             }
+                                             $$ = $1;
+                                           }
+                                         }
+  |  deviate_add_opt_stmt min_elements_stmt { if (read_all) {
+                                                if ($1.deviation->deviate->min_set) {
+                                                  LOGVAL(LYE_TOOMANY, LY_VLOG_NONE, NULL, "min-elements", "deviation");
+                                                  YYERROR;
+                                                }
+                                                if (yang_read_deviate_minmax($1.deviation, $2, 0)) {
+                                                  YYERROR;
+                                                }
+                                                $$ =  $1;
+                                              }
+                                            }
+  |  deviate_add_opt_stmt max_elements_stmt { if (read_all) {
+                                                if ($1.deviation->deviate->max_set) {
+                                                  LOGVAL(LYE_TOOMANY, LY_VLOG_NONE, NULL, "max-elements", "deviation");
+                                                  YYERROR;
+                                                }
+                                                if (yang_read_deviate_minmax($1.deviation, $2, 1)) {
+                                                  YYERROR;
+                                                }
+                                                $$ =  $1;
+                                              }
+                                            }
+
+deviate_delete_stmt: DELETE_KEYWORD optsep { if (read_all && yang_read_deviate(actual, LY_DEVIATE_DEL)) {
+                                               YYERROR;
+                                             }
+                                           }
+                     deviate_delete_end
+
+deviate_delete_end: ';'
+  |  '{' stmtsep
+         deviate_delete_opt_stmt
+      '}' ;
+
+deviate_delete_opt_stmt: @EMPTYDIR@ { if (read_all) {
+                                    $$.deviation = actual;
+                                    actual_type = DELETE_KEYWORD;
+                                    if (size_arrays->node[size_arrays->next].must) {
+                                      if (yang_read_deviate_must(actual, size_arrays->node[size_arrays->next].must)) {
+                                        YYERROR;
+                                      }
+                                    }
+                                    if (size_arrays->node[size_arrays->next].unique) {
+                                      if (yang_read_deviate_unique(actual, size_arrays->node[size_arrays->next].unique)) {
+                                        YYERROR;
+                                      }
+                                    }
+                                    size_arrays->next++;
+                                  } else {
+                                    $$.index = size_arrays->size;
+                                    if (yang_add_elem(&size_arrays->node, &size_arrays->size)) {
+                                      LOGMEM;
+                                      YYERROR;
+                                    }
+                                  }
+                                }
+  |  deviate_delete_opt_stmt units_stmt { if (read_all) {
+                                            if (yang_read_deviate_units(trg->ctx, $1.deviation, s)) {
+                                              YYERROR;
+                                            }
+                                            s = NULL;
+                                            $$ = $1;
+                                          }
+                                        }
+  |  deviate_delete_opt_stmt must_stmt stmtsep { if (read_all) {
+                                           if (yang_check_deviate_must(trg->ctx, $1.deviation)) {
+                                             YYERROR;
+                                           }
+                                           actual = $1.deviation;
+                                           actual_type = DELETE_KEYWORD;
+                                           $$ = $1;
+                                         } else {
+                                           size_arrays->node[$1.index].must++;
+                                         }
+                                       }
+  |  deviate_delete_opt_stmt unique_stmt { if (read_all) {
+                                             if (yang_check_deviate_unique(trg, $1.deviation, s)) {
+                                               YYERROR;
+                                             }
+                                             s = NULL;
+                                             $$ = $1;
+                                           } else {
+                                             size_arrays->node[$1.index].unique++;
+                                           }
+                                         }
+  |  deviate_delete_opt_stmt default_stmt { if (read_all) {
+                                              if (yang_read_deviate_default(trg->ctx, $1.deviation, s)) {
+                                                YYERROR;
+                                              }
+                                              s = NULL;
+                                              $$ = $1;
+                                            }
+                                          }
+
+deviate_replace_stmt: REPLACE_KEYWORD optsep { if (read_all && yang_read_deviate(actual, LY_DEVIATE_RPL)) {
+                                                 YYERROR;
+                                               }
+                                             }
+                      deviate_replace_end
+
+deviate_replace_end: ';'
+  |  '{' stmtsep
+         deviate_replace_opt_stmt
+     '}' ;
+
+deviate_replace_opt_stmt: @EMPTYDIR@ { if (read_all) {
+                                    $$.deviation = actual;
+                                    actual_type = REPLACE_KEYWORD;
+                                  }
+                                }
+  |  deviate_replace_opt_stmt type_stmt stmtsep { if (read_all) {
+                                            if (unres_schema_add_node(trg, unres, $1.deviation->deviate->type, UNRES_TYPE_DER, $1.deviation->target)) {
+                                              YYERROR;
+                                            }
+                                          }
+                                        }
+  |  deviate_replace_opt_stmt units_stmt { if (read_all) {
+                                             if (yang_read_deviate_units(trg->ctx, $1.deviation, s)) {
+                                               YYERROR;
+                                             }
+                                             s = NULL;
+                                             $$ = $1;
+                                           }
+                                         }
+  |  deviate_replace_opt_stmt default_stmt { if (read_all) {
+                                               if (yang_read_deviate_default(trg->ctx, $1.deviation, s)) {
+                                                 YYERROR;
+                                               }
+                                               s = NULL;
+                                               $$ = $1;
+                                             }
+                                           }
+  |  deviate_replace_opt_stmt config_stmt { if (read_all) {
+                                              if (yang_read_deviate_config($1.deviation, $2)) {
+                                                YYERROR;
+                                              }
+                                              $$ = $1;
+                                            }
+                                          }
+  |  deviate_replace_opt_stmt mandatory_stmt { if (read_all) {
+                                                 if (yang_read_deviate_mandatory($1.deviation, $2)) {
+                                                   YYERROR;
+                                                 }
+                                                 $$ = $1;
+                                               }
+                                             }
+  |  deviate_replace_opt_stmt min_elements_stmt { if (read_all) {
+                                                    if ($1.deviation->deviate->min_set) {
+                                                      LOGVAL(LYE_TOOMANY, LY_VLOG_NONE, NULL, "min-elements", "deviate");
+                                                      YYERROR;
+                                                    }
+                                                    if (yang_read_deviate_minmax($1.deviation, $2, 0)) {
+                                                      YYERROR;
+                                                    }
+                                                    $$ =  $1;
+                                                  }
+                                                }
+  |  deviate_replace_opt_stmt max_elements_stmt { if (read_all) {
+                                                    if ($1.deviation->deviate->max_set) {
+                                                      LOGVAL(LYE_TOOMANY, LY_VLOG_NONE, NULL, "max-elements", "deviate");
+                                                      YYERROR;
+                                                    }
+                                                    if (yang_read_deviate_minmax($1.deviation, $2, 1)) {
+                                                      YYERROR;
+                                                    }
+                                                    $$ =  $1;
+                                                  }
+                                                }
+
+when_stmt: WHEN_KEYWORD sep string  { if (read_all && !(actual=yang_read_when(trg, actual, actual_type, s))) {YYERROR;} s=NULL; actual_type=WHEN_KEYWORD;}
+           when_end;
+
+when_end: ';'
+  |  '{' stmtsep
+         when_opt_stmt
+     '}'
+
+when_opt_stmt: @EMPTYDIR@
+  |  when_opt_stmt description_stmt { if (read_all && yang_read_description(trg, actual, s, "when")) {
+                                        YYERROR;
+                                      }
+                                      s = NULL;
+                                    }
+  |  when_opt_stmt reference_stmt { if (read_all && yang_read_reference(trg, actual, s, "when")) {
+                                      YYERROR;
+                                    }
+                                    s = NULL;
+                                  }
+
+config_stmt: CONFIG_KEYWORD sep config_arg_str stmtend { $$ = $3; }
+
+config_read_stmt: CONFIG_KEYWORD sep { read_all = (read_all) ? LY_READ_ONLY_SIZE : LY_READ_ALL; }
+                  config_arg_str { read_all = (read_all) ? LY_READ_ONLY_SIZE : LY_READ_ALL; }
+                  stmtend { $$ = $4; }
+
+config_arg_str: TRUE_KEYWORD optsep { $$ = LYS_CONFIG_W; }
+  |  FALSE_KEYWORD optsep { $$ = LYS_CONFIG_R; }
+  |  string_1 { if (read_all) {
+                  if (!strcmp(s, "true")) {
+                    $$ = LYS_CONFIG_W;
+                  } else if (!strcmp(s, "false")) {
+                    $$ = LYS_CONFIG_R;
+                  } else {
+                    LOGVAL(LYE_INARG, LY_VLOG_NONE, NULL, s, "config");
+                    free(s);
+                    YYERROR;
+                  }
+                  free(s);
+                  s = NULL;
+                }
+              }
+
+mandatory_stmt: MANDATORY_KEYWORD sep mandatory_arg_str stmtend { $$ = $3; }
+
+mandatory_read_stmt: MANDATORY_KEYWORD sep { read_all = (read_all) ? LY_READ_ONLY_SIZE : LY_READ_ALL; }
+                     mandatory_arg_str { read_all = (read_all) ? LY_READ_ONLY_SIZE : LY_READ_ALL; }
+                     stmtend { $$ = $4; }
+
+mandatory_arg_str: TRUE_KEYWORD optsep { $$ = LYS_MAND_TRUE; }
+  |  FALSE_KEYWORD optsep { $$ = LYS_MAND_FALSE; }
+  |  string_1 { if (read_all) {
+                  if (!strcmp(s, "true")) {
+                    $$ = LYS_MAND_TRUE;
+                  } else if (!strcmp(s, "false")) {
+                    $$ = LYS_MAND_FALSE;
+                  } else {
+                    LOGVAL(LYE_INARG, LY_VLOG_NONE, NULL, s, "mandatory");
+                    free(s);
+                    YYERROR;
+                  }
+                  free(s);
+                  s = NULL;
+                }
+              }
+
+presence_stmt: PRESENCE_KEYWORD sep string stmtend;
+
+min_elements_stmt: MIN_ELEMENTS_KEYWORD sep min_value_arg_str stmtend { $$ = $3; }
+
+min_value_arg_str: non_negative_integer_value optsep { $$ = $1; }
+  |  string_1 { if (read_all) {
+                  if (strlen(s) == 1 && s[0] == '0') {
+                    $$ = 0;
+                  } else {
+                    /* convert it to uint32_t */
+                    uint64_t val;
+                    char *endptr;
+
+                    val = strtoul(yyget_text(scanner), &endptr, 10);
+                    if (val > UINT32_MAX || *endptr) {
+                        LOGVAL(LYE_INARG, LY_VLOG_NONE, NULL, s, "min-elements");
+                        free(s);
+                        YYERROR;
+                    }
+                    $$ = (uint32_t) val;
+                  }
+                  free(s);
+                  s = NULL;
+                }
+              }
+
+max_elements_stmt: MAX_ELEMENTS_KEYWORD sep max_value_arg_str stmtend { $$ = $3; }
+
+max_value_arg_str: UNBOUNDED_KEYWORD optsep { $$ = 0; }
+  |  positive_integer_value optsep { $$ = $1; }
+  |  string_1 { if (read_all) {
+                  if (!strcmp(s, "unbounded")) {
+                    $$ = 0;
+                  } else {
+                    /* convert it to uint32_t */
+                    uint64_t val;
+                    char *endptr;
+
+                    val = strtoul(yyget_text(scanner), &endptr, 10);
+                    if (val > UINT32_MAX || *endptr) {
+                        LOGVAL(LYE_INARG, LY_VLOG_NONE, NULL, s, "max-elements");
+                        free(s);
+                        YYERROR;
+                    }
+                    $$ = (uint32_t) val;
+                  }
+                  free(s);
+                  s = NULL;
+                }
+              }
+
+ordered_by_stmt: ORDERED_BY_KEYWORD sep ordered_by_arg_str stmtend { $$ = $3; }
+
+ordered_by_arg_str: USER_KEYWORD optsep { $$ = LYS_USERORDERED; }
+  |  SYSTEM_KEYWORD optsep { $$ = LYS_SYSTEMORDERED; }
+  |  string_1 { if (!strcmp(s, "user")) {
+                  $$ = LYS_USERORDERED;
+                } else if (!strcmp(s, "system")) {
+                  $$ = LYS_SYSTEMORDERED;
+                } else {
+                  free(s);
+                  YYERROR;
+                }
+                free(s);
+                s=NULL;
+              }
+
+must_stmt: MUST_KEYWORD sep string { if (read_all) {
+                                       if (!(actual=yang_read_must(trg, actual, s, actual_type))) {YYERROR;}
+                                       s=NULL;
+                                       actual_type=MUST_KEYWORD;
+                                     }
+                                   }
+           must_end;
+
+must_end: ';'
+  |  '{' stmtsep
+         message_opt_stmt
+     '}'
+  ;
+
+unique_stmt: UNIQUE_KEYWORD sep unique_arg_str;
+
+unique_arg_str: descendant_schema_nodeid unique_arg
+  |  string_1 stmtend;
+
+unique_arg: sep descendant_schema_nodeid unique_arg
+  |  stmtend;
+
+key_stmt: KEY_KEYWORD sep key_arg_str;
+
+key_arg_str: node_identifier { if (read_all){
+                                 s = strdup(yyget_text(scanner));
+                                 if (!s) {
+                                   LOGMEM;
+                                   YYERROR;
+                                 }
+                               }
+                             }
+             key_opt
+  |  string_1 stmtend
+  ;
+
+key_opt: sep node_identifier { if (read_all) {
+                                 s = ly_realloc(s,strlen(s) + yyget_leng(scanner) + 2);
+                                 if (!s) {
+                                   LOGMEM;
+                                   YYERROR;
+                                 }
+                                 strcat(s," ");
+                                 strcat(s, yyget_text(scanner));
+                                }
+                             }
+         key_opt
+  | stmtend
+  ;
+
+range_arg_str: string { if (read_all) {
+                          $$ = actual;
+                          if (!(actual = yang_read_range(trg, actual, s))) {
+                             YYERROR;
+                          }
+                          actual_type = RANGE_KEYWORD;
+                          s = NULL;
+                        }
+                      }
+
+absolute_schema_nodeid: '/' node_identifier { if (read_all) {
+                                                if (s) {
+                                                  s = ly_realloc(s,strlen(s) + yyget_leng(scanner) + 2);
+                                                  if (!s) {
+                                                    LOGMEM;
+                                                    YYERROR;
+                                                  }
+                                                  strcat(s,"/");
+                                                  strcat(s, yyget_text(scanner));
+                                                } else {
+                                                  s = malloc(yyget_leng(scanner) + 2);
+                                                  if (!s) {
+                                                    LOGMEM;
+                                                    YYERROR;
+                                                  }
+                                                  s[0]='/';
+                                                  memcpy(s + 1, yyget_text(scanner), yyget_leng(scanner) + 1);
+                                                }
+                                              }
+                                            }
+
+absolute_schema_nodeids: absolute_schema_nodeid absolute_schema_nodeid_opt;
+
+absolute_schema_nodeid_opt: @EMPTYDIR@
+  |  absolute_schema_nodeid_opt absolute_schema_nodeid
+  ;
+
+descendant_schema_nodeid: node_identifier { if (read_all)  {
+                                              if (s) {
+                                                s = ly_realloc(s,strlen(s) + yyget_leng(scanner) + 1);
+                                                if (!s) {
+                                                  LOGMEM;
+                                                  YYERROR;
+                                                }
+                                                strcat(s, yyget_text(scanner));
+                                              } else {
+                                                s = strdup(yyget_text(scanner));
+                                                if (!s) {
+                                                  LOGMEM;
+                                                  YYERROR;
+                                                }
+                                              }
+                                            }
+                                          }
+                          absolute_schema_nodeid_opt;
+
+path_arg_str: { tmp_s = yyget_text(scanner); } absolute_paths { if (read_all) {
+                                                     s = strdup(tmp_s);
+                                                     if (!s) {
+                                                       LOGMEM;
+                                                       YYERROR;
+                                                     }
+                                                     s[strlen(s) - 1] = '\0';
+                                                   }
+                                                 }
+  |  { tmp_s = yyget_text(scanner); } relative_path { if (read_all) {
+                                           s = strdup(tmp_s);
+                                           if (!s) {
+                                             LOGMEM;
+                                             YYERROR;
+                                           }
+                                           s[strlen(s) - 1] = '\0';
+                                         }
+                                       }
+  |  string_1
+  ;
+
+absolute_path: '/' node_identifier path_predicate
+
+absolute_paths: absolute_path absolute_path_opt
+
+absolute_path_opt: @EMPTYDIR@
+  |  absolute_path_opt absolute_path;
+
+relative_path: relative_path_part1 relative_path_part1_opt descendant_path
+
+relative_path_part1: DOUBLEDOT '/';
+
+relative_path_part1_opt: @EMPTYDIR@
+  |  relative_path_part1_opt relative_path_part1;
+
+descendant_path: node_identifier descendant_path_opt
+
+descendant_path_opt: @EMPTYDIR@
+  |  path_predicate absolute_paths;
+
+path_predicate: @EMPTYDIR@
+  | path_predicate '[' whitespace_opt path_equality_expr whitespace_opt ']'
+
+path_equality_expr: node_identifier whitespace_opt '=' whitespace_opt path_key_expr
+
+path_key_expr: current_function_invocation whitespace_opt '/' whitespace_opt
+                     rel_path_keyexpr
+
+rel_path_keyexpr: rel_path_keyexpr_part1 rel_path_keyexpr_part1_opt
+                    node_identifier rel_path_keyexpr_part2
+                     node_identifier
+
+rel_path_keyexpr_part1: DOUBLEDOT whitespace_opt '/' whitespace_opt;
+
+rel_path_keyexpr_part1_opt: @EMPTYDIR@
+  |  rel_path_keyexpr_part1_opt rel_path_keyexpr_part1;
+
+rel_path_keyexpr_part2: @EMPTYDIR@
+  | rel_path_keyexpr_part2 whitespace_opt '/' whitespace_opt node_identifier;
+
+current_function_invocation: CURRENT_KEYWORD whitespace_opt '(' whitespace_opt ')'
+
+positive_integer_value: NON_NEGATIVE_INTEGER { /* convert it to uint32_t */
+                                                unsigned long val;
+
+                                                val = strtoul(yyget_text(scanner), NULL, 10);
+                                                if (val > UINT32_MAX) {
+                                                    LOGVAL(LYE_SPEC, LY_VLOG_NONE, NULL, "Converted number is very long.");
+                                                    YYERROR;
+                                                }
+                                                $$ = (uint32_t) val;
+                                             }
+
+non_negative_integer_value: ZERO { $$ = 0; }
+  |  positive_integer_value { $$ = $1; }
+  ;
+
+integer_value: ZERO { $$ = 0; }
+  |  integer_value_convert { /* convert it to int32_t */
+               int64_t val;
+
+               val = strtoll(yyget_text(scanner), NULL, 10);
+               if (val < INT32_MIN || val > INT32_MAX) {
+                   LOGVAL(LYE_SPEC, LY_VLOG_NONE, NULL, "The number is not in the correct range (INT32_MIN..INT32_MAX): \"%d\"",val);
+                   YYERROR;
+               }
+               $$ = (int32_t) val;
+             }
+  ;
+
+integer_value_convert: INTEGER
+  |  NON_NEGATIVE_INTEGER
+
+prefix_arg_str: string_1
+  |  identifiers optsep;
+
+identifier_arg_str: identifiers optsep
+  |  string_1 { if (read_all && lyp_check_identifier(s, LY_IDENT_SIMPLE, trg, NULL)) {
+                    free(s);
+                    YYERROR;
+                }
+              }
+
+node_identifier: identifier
+  |  IDENTIFIERPREFIX
+  ;
+
+identifier_ref_arg_str: identifiers optsep
+  | identifiers_ref optsep
+  | string_1 { if (read_all) {
+                 char *tmp;
+
+                 if ((tmp = strchr(s, ':'))) {
+                   *tmp = '\0';
+                   /* check prefix */
+                   if (lyp_check_identifier(s, LY_IDENT_SIMPLE, trg, NULL)) {
+                     free(s);
+                     YYERROR;
+                   }
+                   /* check identifier */
+                   if (lyp_check_identifier(tmp + 1, LY_IDENT_SIMPLE, trg, NULL)) {
+                     free(s);
+                     YYERROR;
+                   }
+                   *tmp = ':';
+                 } else {
+                   /* check identifier */
+                   if (lyp_check_identifier(s, LY_IDENT_SIMPLE, trg, NULL)) {
+                     free(s);
+                     YYERROR;
+                   }
+                 }
+               }
+             }
+
+stmtend: ';' stmtsep
+  | '{' stmtsep '}' stmtsep
+  ;
+
+stmtsep: @EMPTYDIR@
+  | stmtsep sep_stmt
+  | stmtsep unknown_statement
+  ;
+
+unknown_statement: IDENTIFIERPREFIX { if (read_all ) {
+                                       if (yang_use_extension(trg, data_node, actual, yyget_text(scanner))) {
+                                         YYERROR;
+                                       }
+                                     }
+                                   }
+                   string_opt unknown_statement_end
+
+string_opt: string_opt_part1 string_opt_part2
+
+string_opt_part1: @EMPTYDIR@
+  |  sep
+
+string_opt_part2: @EMPTYDIR@
+  |  STRING optsep string_opt_part3
+
+string_opt_part3: @EMPTYDIR@
+  |  string_opt_part3 '+' optsep STRING optsep
+
+unknown_statement_end: ';'
+  |  '{' optsep unknown_statement2_opt '}'
+
+unknown_statement2_opt: @EMPTYDIR@
+  |  node_identifier string_opt unknown_statement2_end;
+
+unknown_statement2_end: ';' optsep
+  |  '{' optsep unknown_statement2_opt '}' optsep
+
+sep_stmt: WHITESPACE
+  | EOL
+  ;
+
+optsep: @EMPTYDIR@
+  | optsep sep_stmt
+  ;
+
+sep: sep_stmt optsep;
+
+whitespace_opt: @EMPTYDIR@
+  | WHITESPACE
+  ;
+
+
+string: strings { if (read_all){
+                    s = strdup(yyget_text(scanner));
+                    if (!s) {
+                      LOGMEM;
+                      YYERROR;
+                    }
+                  }
+                }
+        optsep
+  |  string_1
+
+strings: STRINGS
+  |  REVISION_DATE
+  |  identifier
+  |  IDENTIFIERPREFIX
+  |  ZERO
+  |  INTEGER
+  |  NON_NEGATIVE_INTEGER
+
+identifier: IDENTIFIER
+  |  ANYXML_KEYWORD
+  |  ARGUMENT_KEYWORD
+  |  AUGMENT_KEYWORD
+  |  BASE_KEYWORD
+  |  BELONGS_TO_KEYWORD
+  |  BIT_KEYWORD
+  |  CASE_KEYWORD
+  |  CHOICE_KEYWORD
+  |  CONFIG_KEYWORD
+  |  CONTACT_KEYWORD
+  |  CONTAINER_KEYWORD
+  |  DEFAULT_KEYWORD
+  |  DESCRIPTION_KEYWORD
+  |  ENUM_KEYWORD
+  |  ERROR_APP_TAG_KEYWORD
+  |  ERROR_MESSAGE_KEYWORD
+  |  EXTENSION_KEYWORD
+  |  DEVIATION_KEYWORD
+  |  DEVIATE_KEYWORD
+  |  FEATURE_KEYWORD
+  |  FRACTION_DIGITS_KEYWORD
+  |  GROUPING_KEYWORD
+  |  IDENTITY_KEYWORD
+  |  IF_FEATURE_KEYWORD
+  |  IMPORT_KEYWORD
+  |  INCLUDE_KEYWORD
+  |  INPUT_KEYWORD
+  |  KEY_KEYWORD
+  |  LEAF_KEYWORD
+  |  LEAF_LIST_KEYWORD
+  |  LENGTH_KEYWORD
+  |  LIST_KEYWORD
+  |  MANDATORY_KEYWORD
+  |  MAX_ELEMENTS_KEYWORD
+  |  MIN_ELEMENTS_KEYWORD
+  |  MODULE_KEYWORD
+  |  MUST_KEYWORD
+  |  NAMESPACE_KEYWORD
+  |  NOTIFICATION_KEYWORD
+  |  ORDERED_BY_KEYWORD
+  |  ORGANIZATION_KEYWORD
+  |  OUTPUT_KEYWORD
+  |  PATH_KEYWORD
+  |  PATTERN_KEYWORD
+  |  POSITION_KEYWORD
+  |  PREFIX_KEYWORD
+  |  PRESENCE_KEYWORD
+  |  RANGE_KEYWORD
+  |  REFERENCE_KEYWORD
+  |  REFINE_KEYWORD
+  |  REQUIRE_INSTANCE_KEYWORD
+  |  REVISION_KEYWORD
+  |  REVISION_DATE_KEYWORD
+  |  RPC_KEYWORD
+  |  STATUS_KEYWORD
+  |  SUBMODULE_KEYWORD
+  |  TYPE_KEYWORD
+  |  TYPEDEF_KEYWORD
+  |  UNIQUE_KEYWORD
+  |  UNITS_KEYWORD
+  |  USES_KEYWORD
+  |  VALUE_KEYWORD
+  |  WHEN_KEYWORD
+  |  YANG_VERSION_KEYWORD
+  |  YIN_ELEMENT_KEYWORD
+  |  ADD_KEYWORD
+  |  CURRENT_KEYWORD
+  |  DELETE_KEYWORD
+  |  DEPRECATED_KEYWORD
+  |  FALSE_KEYWORD
+  |  NOT_SUPPORTED_KEYWORD
+  |  OBSOLETE_KEYWORD
+  |  REPLACE_KEYWORD
+  |  SYSTEM_KEYWORD
+  |  TRUE_KEYWORD
+  |  UNBOUNDED_KEYWORD
+  |  USER_KEYWORD
+  ;
+
+identifiers: identifier { if (read_all) {
+                            s = strdup(yyget_text(scanner));
+                            if (!s) {
+                              LOGMEM;
+                              YYERROR;
+                            }
+                          }
+                        }
+
+identifiers_ref: IDENTIFIERPREFIX { if (read_all) {
+                                      s = strdup(yyget_text(scanner));
+                                      if (!s) {
+                                        LOGMEM;
+                                        YYERROR;
+                                      }
+                                    }
+                                  }
+
+%%
+
+void yyerror(YYLTYPE *yylloc, void *scanner, ...){
+
+  (void)yylloc; /* unused */
+  LOGVAL(LYE_INSTMT, LY_VLOG_NONE, NULL, yyget_text(scanner));
+  free(s);
+}