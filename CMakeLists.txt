--- conflicted
+++ resolved
@@ -162,13 +162,9 @@
     src/tree_schema_compile.c
     src/tree_schema_helpers.c
     src/parser_yang.c
-<<<<<<< HEAD
     src/parser_yin.c
-    src/xml.c)
-=======
     src/xml.c
     src/xpath.c)
->>>>>>> 76b3e962
 
 #set(lintsrc
 #    tools/lint/main.c
